--- conflicted
+++ resolved
@@ -83,13 +83,8 @@
                 if mpi_test:
                     conns = self.comm.allgather(conns)
                     conns = filter(None, conns)
-<<<<<<< HEAD
                 assert len(conns) == 1
                 nest.Disconnect(neurons[0], neurons[2], syn_spec=syn_dict)
-=======
-                assert len(list(conns)) == 1
-                nest.DisconnectOneToOne(neurons[0], neurons[2], syn_dict)
->>>>>>> 251cb2f5
                 conns = nest.GetConnections(
                     neurons[0], neurons[2], syn_model)
                 if mpi_test:
@@ -105,15 +100,9 @@
                     conns1 = filter(None, conns1)
                 assert len(list(conns1)) == 0
                 try:
-<<<<<<< HEAD
                     nest.Disconnect(neurons[0], neurons[1], syn_spec=syn_dict)
-                    assertFail()
-                except:
-=======
-                    nest.DisconnectOneToOne(neurons[0], neurons[1], syn_dict)
                     assert False
                 except nest.NESTError:
->>>>>>> 251cb2f5
                     print("Synapse deletion ok: " + syn_model)
 
 
