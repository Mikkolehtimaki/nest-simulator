# -*- coding: utf-8 -*-
#
# raster_plot.py
#
# This file is part of NEST.
#
# Copyright (C) 2004 The NEST Initiative
#
# NEST is free software: you can redistribute it and/or modify
# it under the terms of the GNU General Public License as published by
# the Free Software Foundation, either version 2 of the License, or
# (at your option) any later version.
#
# NEST is distributed in the hope that it will be useful,
# but WITHOUT ANY WARRANTY; without even the implied warranty of
# MERCHANTABILITY or FITNESS FOR A PARTICULAR PURPOSE.  See the
# GNU General Public License for more details.
#
# You should have received a copy of the GNU General Public License
# along with NEST.  If not, see <http://www.gnu.org/licenses/>.

""" Functions for raster plotting."""

import nest
import numpy
import pylab
from pylab import show, savefig

__all__ = [
    'extract_events',
    'from_data',
    'from_device',
    'from_file',
    'from_file_numpy',
    'from_file_pandas',
    'show',
    'savefig',
]


def extract_events(data, time=None, sel=None):
    """Extract all events within a given time interval.

    Both time and sel may be used at the same time such that all
    events are extracted for which both conditions are true.

    Parameters
    ----------
    data : list
        Matrix such that
        data[:,0] is a vector of all gids and
        data[:,1] a vector with the corresponding time stamps.
    time : list, optional
        List with at most two entries such that
        time=[t_max] extracts all events with t< t_max
        time=[t_min, t_max] extracts all events with t_min <= t < t_max
    sel : list, optional
        List of gids such that
        sel=[gid1, ... , gidn] extracts all events from these gids.
        All others are discarded.

    Returns
    -------
    numpy.array
        List of events as (gid, t) tuples
    """
    val = []

    if time:
        t_max = time[-1]
        if len(time) > 1:
            t_min = time[0]
        else:
            t_min = 0

    for v in data:
        t = v[1]
        gid = v[0]
        if time and (t < t_min or t >= t_max):
            continue
        if not sel or gid in sel:
            val.append(v)

    return numpy.array(val)


def from_data(data, sel=None, **kwargs):
    """Plot raster plot from data array.

    Parameters
    ----------
    data : list
        Matrix such that
        data[:,0] is a vector of all gids and
        data[:,1] a vector with the corresponding time stamps.
    sel : list, optional
        List of gids such that
        sel=[gid1, ... , gidn] extracts all events from these gids.
        All others are discarded.
    kwargs:
        Parameters passed to _make_plot
    """
    ts = data[:, 1]
    d = extract_events(data, sel=sel)
    ts1 = d[:, 1]
    gids = d[:, 0]

    return _make_plot(ts, ts1, gids, data[:, 0], **kwargs)


def from_file(fname, **kwargs):
    """Plot raster from file.

    Parameters
    ----------
    fname : str or tuple(str) or list(str)
        File name or list of file names

        If a list of files is given, the data from them is concatenated as if
        it had been stored in a single file - useful when MPI is enabled and
        data is logged separately for each MPI rank, for example.
    kwargs:
        Parameters passed to _make_plot
    """
    if isinstance(fname, str):
        fname = [fname]

    if isinstance(fname, (list, tuple)):
        try:
            global pandas
            pandas = __import__('pandas')
            from_file_pandas(fname, **kwargs)
        except ImportError:
            from_file_numpy(fname, **kwargs)
    else:
        print('fname should be one of str/list(str)/tuple(str).')


def from_file_pandas(fname, **kwargs):
    """Use pandas."""
    data = None
    for f in fname:
        dataFrame = pandas.read_csv(
            f, sep=r'\s+', lineterminator='\n',
            header=None, index_col=None,
            skipinitialspace=True)
        newdata = dataFrame.values

        if data is None:
            data = newdata
        else:
            data = numpy.concatenate((data, newdata))

    return from_data(data, **kwargs)


def from_file_numpy(fname, **kwargs):
    """Use numpy."""
    data = None
    for f in fname:
        newdata = numpy.loadtxt(f)

        if data is None:
            data = newdata
        else:
            data = numpy.concatenate((data, newdata))

    return from_data(data, **kwargs)


def from_device(detec, **kwargs):
    """
    Plot raster from a spike detector.

    Parameters
    ----------
    detec : TYPE
        Description
    kwargs:
        Parameters passed to _make_plot

    Raises
    ------
    nest.kernel.NESTError
    """

<<<<<<< HEAD
    type_id = nest.GetDefaults(nest.GetStatus(detec, 'model')[0], 'type_id')
    if not type_id == "spike_detector":
        raise nest.kernel.NESTError("Please provide a spike_detector.")

    if nest.GetStatus(detec, "record_to")[0] == "memory":
=======
    type_id = nest.GetDefaults(detec.get('model'), 'type_id')
    if not type_id == "spike_detector":
        raise nest.kernel.NESTError("Please provide a spike_detector.")

    if detec.get('to_memory'):
>>>>>>> 62bd0b1a

        ts, gids = _from_memory(detec)

        if not len(ts):
            raise nest.kernel.NESTError("No events recorded!")

        if "title" not in kwargs:
            kwargs["title"] = "Raster plot from device '%i'" % detec.get('global_id')

        if detec.get('time_in_steps'):
            xlabel = "Steps"
        else:
            xlabel = "Time (ms)"

        return _make_plot(ts, ts, gids, gids, xlabel=xlabel, **kwargs)

<<<<<<< HEAD
    elif nest.GetStatus(detec, "record_to")[0] == "ascii":
        fname = nest.GetStatus(detec, "filenames")[0]
=======
    elif detec.get("to_file"):
        fname = detec.get("filenames")
>>>>>>> 62bd0b1a
        return from_file(fname, **kwargs)

    else:
        raise nest.NESTError("No data to plot. Make sure that \
            record_to is set to either 'ascii' or 'memory'.")


def _from_memory(detec):
    ev = detec.get("events")
    return ev["times"], ev["senders"]


def _make_plot(ts, ts1, gids, neurons, hist=True, hist_binwidth=5.0,
               grayscale=False, title=None, xlabel=None):
    """Generic plotting routine.

    Constructs a raster plot along with an optional histogram (common part in
    all routines above).

    Parameters
    ----------
    ts : list
        All timestamps
    ts1 : list
        Timestamps corresponding to gids
    gids : list
        Global ids corresponding to ts1
    neurons : list
        GIDs of neurons to plot
    hist : bool, optional
        Display histogram
    hist_binwidth : float, optional
        Width of histogram bins
    grayscale : bool, optional
        Plot in grayscale
    title : str, optional
        Plot title
    xlabel : str, optional
        Label for x-axis
    """
    pylab.figure()

    if grayscale:
        color_marker = ".k"
        color_bar = "gray"
    else:
        color_marker = "."
        color_bar = "blue"

    color_edge = "black"

    if xlabel is None:
        xlabel = "Time (ms)"

    ylabel = "Neuron ID"

    if hist:
        ax1 = pylab.axes([0.1, 0.3, 0.85, 0.6])
        plotid = pylab.plot(ts1, gids, color_marker)
        pylab.ylabel(ylabel)
        pylab.xticks([])
        xlim = pylab.xlim()

        pylab.axes([0.1, 0.1, 0.85, 0.17])
        t_bins = numpy.arange(
            numpy.amin(ts), numpy.amax(ts),
            float(hist_binwidth)
        )
        n, bins = _histogram(ts, bins=t_bins)
        num_neurons = len(numpy.unique(neurons))
        heights = 1000 * n / (hist_binwidth * num_neurons)

        pylab.bar(t_bins, heights, width=hist_binwidth, color=color_bar,
                  edgecolor=color_edge)
        pylab.yticks([
            int(x) for x in
            numpy.linspace(0.0, int(max(heights) * 1.1) + 5, 4)
        ])
        pylab.ylabel("Rate (Hz)")
        pylab.xlabel(xlabel)
        pylab.xlim(xlim)
        pylab.axes(ax1)
    else:
        plotid = pylab.plot(ts1, gids, color_marker)
        pylab.xlabel(xlabel)
        pylab.ylabel(ylabel)

    if title is None:
        pylab.title("Raster plot")
    else:
        pylab.title(title)

    pylab.draw()

    return plotid


def _histogram(a, bins=10, bin_range=None, normed=False):
    """Calculate histogram for data.

    Parameters
    ----------
    a : list
        Data to calculate histogram for
    bins : int, optional
        Number of bins
    bin_range : TYPE, optional
        Range of bins
    normed : bool, optional
        Whether distribution should be normalized

    Raises
    ------
    ValueError
    """
    from numpy import asarray, iterable, linspace, sort, concatenate

    a = asarray(a).ravel()

    if bin_range is not None:
        mn, mx = bin_range
        if mn > mx:
            raise ValueError("max must be larger than min in range parameter")

    if not iterable(bins):
        if bin_range is None:
            bin_range = (a.min(), a.max())
        mn, mx = [mi + 0.0 for mi in bin_range]
        if mn == mx:
            mn -= 0.5
            mx += 0.5
        bins = linspace(mn, mx, bins, endpoint=False)
    else:
        if (bins[1:] - bins[:-1] < 0).any():
            raise ValueError("bins must increase monotonically")

    # best block size probably depends on processor cache size
    block = 65536
    n = sort(a[:block]).searchsorted(bins)
    for i in range(block, a.size, block):
        n += sort(a[i:i + block]).searchsorted(bins)
    n = concatenate([n, [len(a)]])
    n = n[1:] - n[:-1]

    if normed:
        db = bins[1] - bins[0]
        return 1.0 / (a.size * db) * n, bins
    else:
        return n, bins<|MERGE_RESOLUTION|>--- conflicted
+++ resolved
@@ -184,19 +184,11 @@
     nest.kernel.NESTError
     """
 
-<<<<<<< HEAD
-    type_id = nest.GetDefaults(nest.GetStatus(detec, 'model')[0], 'type_id')
-    if not type_id == "spike_detector":
-        raise nest.kernel.NESTError("Please provide a spike_detector.")
-
-    if nest.GetStatus(detec, "record_to")[0] == "memory":
-=======
     type_id = nest.GetDefaults(detec.get('model'), 'type_id')
     if not type_id == "spike_detector":
         raise nest.kernel.NESTError("Please provide a spike_detector.")
 
-    if detec.get('to_memory'):
->>>>>>> 62bd0b1a
+    if detec.get('record_to') == "memory":
 
         ts, gids = _from_memory(detec)
 
@@ -213,13 +205,8 @@
 
         return _make_plot(ts, ts, gids, gids, xlabel=xlabel, **kwargs)
 
-<<<<<<< HEAD
-    elif nest.GetStatus(detec, "record_to")[0] == "ascii":
-        fname = nest.GetStatus(detec, "filenames")[0]
-=======
-    elif detec.get("to_file"):
+    elif detec.get("record_to") == "ascii":
         fname = detec.get("filenames")
->>>>>>> 62bd0b1a
         return from_file(fname, **kwargs)
 
     else:
