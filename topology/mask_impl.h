/*
 *  mask_impl.h
 *
 *  This file is part of NEST.
 *
 *  Copyright (C) 2004 The NEST Initiative
 *
 *  NEST is free software: you can redistribute it and/or modify
 *  it under the terms of the GNU General Public License as published by
 *  the Free Software Foundation, either version 2 of the License, or
 *  (at your option) any later version.
 *
 *  NEST is distributed in the hope that it will be useful,
 *  but WITHOUT ANY WARRANTY; without even the implied warranty of
 *  MERCHANTABILITY or FITNESS FOR A PARTICULAR PURPOSE.  See the
 *  GNU General Public License for more details.
 *
 *  You should have received a copy of the GNU General Public License
 *  along with NEST.  If not, see <http://www.gnu.org/licenses/>.
 *
 */

#ifndef MASK_IMPL_H
#define MASK_IMPL_H

#include "mask.h"

namespace nest
{

template < int D >
AbstractMask*
Mask< D >::intersect_mask( const AbstractMask& other ) const
{
  const Mask* other_d = dynamic_cast< const Mask* >( &other );
  if ( other_d == 0 )
  {
    throw BadProperty( "Masks must have same number of dimensions." );
  }
  return new IntersectionMask< D >( *this, *other_d );
}

template < int D >
AbstractMask*
Mask< D >::union_mask( const AbstractMask& other ) const
{
  const Mask* other_d = dynamic_cast< const Mask* >( &other );
  if ( other_d == 0 )
  {
    throw BadProperty( "Masks must have same number of dimensions." );
  }
  return new UnionMask< D >( *this, *other_d );
}

template < int D >
AbstractMask*
Mask< D >::minus_mask( const AbstractMask& other ) const
{
  const Mask* other_d = dynamic_cast< const Mask* >( &other );
  if ( other_d == 0 )
  {
    throw BadProperty( "Masks must have same number of dimensions." );
  }
  return new DifferenceMask< D >( *this, *other_d );
}

template < int D >
bool
Mask< D >::inside( const std::vector< double >& pt ) const
{
  return inside( Position< D >( pt ) );
}

template < int D >
bool
Mask< D >::outside( const Box< D >& b ) const
{
  Box< D > bb = get_bbox();
  for ( int i = 0; i < D; ++i )
  {
    if ( ( b.upper_right[ i ] < bb.lower_left[ i ] )
      || ( b.lower_left[ i ] > bb.upper_right[ i ] ) )
    {
      return true;
    }
  }
  return false;
}

template < int D >
bool
BoxMask< D >::inside( const Position< D >& p ) const
{
  return ( p >= lower_left_ ) && ( p <= upper_right_ );
}

template < int D >
bool
BoxMask< D >::inside( const Box< D >& b ) const
{
  return ( b.lower_left >= lower_left_ ) && ( b.upper_right <= upper_right_ );
}

template < int D >
bool
BoxMask< D >::outside( const Box< D >& b ) const
{
  for ( int i = 0; i < D; ++i )
  {
    if ( ( b.upper_right[ i ] < lower_left_[ i ] )
      || ( b.lower_left[ i ] > upper_right_[ i ] ) )
    {
      return true;
    }
  }
  return false;
}

template < int D >
Box< D >
BoxMask< D >::get_bbox() const
{
  return Box< D >( lower_left_, upper_right_ );
}

template < int D >
Mask< D >*
BoxMask< D >::clone() const
{
  return new BoxMask( *this );
}

template < int D >
DictionaryDatum
BoxMask< D >::get_dict() const
{
  DictionaryDatum d( new Dictionary );
  DictionaryDatum maskd( new Dictionary );
  def< DictionaryDatum >( d, get_name(), maskd );
  def< std::vector< double > >( maskd, names::lower_left, lower_left_ );
  def< std::vector< double > >( maskd, names::upper_right, upper_right_ );
  return d;
}

template < int D >
bool
BallMask< D >::inside( const Position< D >& p ) const
{
  return ( p - center_ ).length() <= radius_;
}

template <>
bool
BallMask< 2 >::inside( const Box< 2 >& b ) const
{
  Position< 2 > p = b.lower_left;

  // Test if all corners are inside circle

  if ( not inside( p ) )
  {
    return false; // (0,0)
  }
<<<<<<< HEAD
=======

>>>>>>> 4a373f7c
  p[ 0 ] = b.upper_right[ 0 ];
  if ( not inside( p ) )
  {
    return false; // (0,1)
  }
<<<<<<< HEAD
=======

>>>>>>> 4a373f7c
  p[ 1 ] = b.upper_right[ 1 ];
  if ( not inside( p ) )
  {
    return false; // (1,1)
  }
<<<<<<< HEAD
=======

>>>>>>> 4a373f7c
  p[ 0 ] = b.lower_left[ 0 ];
  if ( not inside( p ) )
  {
    return false; // (1,0)
  }

  return true;
}

template <>
bool
BallMask< 3 >::inside( const Box< 3 >& b ) const
{
  Position< 3 > p = b.lower_left;

  // Test if all corners are inside sphere

  if ( not inside( p ) )
  {
    return false; // (0,0,0)
  }
<<<<<<< HEAD
=======

>>>>>>> 4a373f7c
  p[ 0 ] = b.upper_right[ 0 ];
  if ( not inside( p ) )
  {
    return false; // (0,0,1)
  }
<<<<<<< HEAD
=======

>>>>>>> 4a373f7c
  p[ 1 ] = b.upper_right[ 1 ];
  if ( not inside( p ) )
  {
    return false; // (0,1,1)
  }
<<<<<<< HEAD
=======

>>>>>>> 4a373f7c
  p[ 0 ] = b.lower_left[ 0 ];
  if ( not inside( p ) )
  {
    return false; // (0,1,0)
  }
<<<<<<< HEAD
=======

>>>>>>> 4a373f7c
  p[ 2 ] = b.upper_right[ 2 ];
  if ( not inside( p ) )
  {
    return false; // (1,1,0)
  }
<<<<<<< HEAD
=======

>>>>>>> 4a373f7c
  p[ 0 ] = b.upper_right[ 0 ];
  if ( not inside( p ) )
  {
    return false; // (1,1,1)
  }
<<<<<<< HEAD
=======

>>>>>>> 4a373f7c
  p[ 1 ] = b.lower_left[ 1 ];
  if ( not inside( p ) )
  {
    return false; // (1,0,1)
  }
<<<<<<< HEAD
=======

>>>>>>> 4a373f7c
  p[ 0 ] = b.lower_left[ 0 ];
  if ( not inside( p ) )
  {
    return false; // (1,0,0)
  }

  return true;
}

template < int D >
bool
BallMask< D >::outside( const Box< D >& b ) const
{
  // Currently only checks if the box is outside the bounding box of
  // the ball. This could be made more refined.
  for ( int i = 0; i < D; ++i )
  {
    if ( ( b.upper_right[ i ] < center_[ i ] - radius_ )
      || ( b.lower_left[ i ] > center_[ i ] + radius_ ) )
    {
      return true;
    }
  }
  return false;
}

template < int D >
Box< D >
BallMask< D >::get_bbox() const
{
  Box< D > bb( center_, center_ );
  for ( int i = 0; i < D; ++i )
  {
    bb.lower_left[ i ] -= radius_;
    bb.upper_right[ i ] += radius_;
  }
  return bb;
}

template < int D >
Mask< D >*
BallMask< D >::clone() const
{
  return new BallMask( *this );
}

template < int D >
DictionaryDatum
BallMask< D >::get_dict() const
{
  DictionaryDatum d( new Dictionary );
  DictionaryDatum maskd( new Dictionary );
  def< DictionaryDatum >( d, get_name(), maskd );
  def< double >( maskd, names::radius, radius_ );
  def< std::vector< double > >( maskd, names::anchor, center_ );
  return d;
}

template <>
bool
EllipseMask< 2 >::inside( const Position< 2 >& p ) const
{
  const double new_x = ( p[ 0 ] - center_[ 0 ] ) * azimuth_cos_
    + ( p[ 1 ] - center_[ 1 ] ) * azimuth_sin_;
  const double new_y = ( p[ 0 ] - center_[ 0 ] ) * azimuth_sin_
    - ( p[ 1 ] - center_[ 1 ] ) * azimuth_cos_;

  return std::pow( new_x, 2 ) * x_scale_ + std::pow( new_y, 2 ) * y_scale_ <= 1;
}

template <>
bool
EllipseMask< 3 >::inside( const Position< 3 >& p ) const
{
  // The new x, y, z values are calculated using rotation matrices:
  // [new_x, new_y, new_z] =
  //       R_y(-polar)*R_z(azimuth)*[x - x_c, y - y_c, z - z_c]
  // where R_z(t) = [cos(t) sin(t) 0; sin(t) -cos(t) 0; 0 0 1] and
  //       R_y(-t) = [cos(t) 0 -sin(t); 0 1 0; sin(t) 0 cos(t)]

  // See https://en.wikipedia.org/wiki/Rotation_matrix for more.

  const double new_x =
    ( ( p[ 0 ] - center_[ 0 ] ) * azimuth_cos_
      + ( p[ 1 ] - center_[ 1 ] ) * azimuth_sin_ ) * polar_cos_
    - ( p[ 2 ] - center_[ 2 ] ) * polar_sin_;

  const double new_y = ( ( p[ 0 ] - center_[ 0 ] ) * azimuth_sin_
    - ( p[ 1 ] - center_[ 1 ] ) * azimuth_cos_ );

  const double new_z =
    ( ( p[ 0 ] - center_[ 0 ] ) * azimuth_cos_
      + ( p[ 1 ] - center_[ 1 ] ) * azimuth_sin_ ) * polar_sin_
    + ( p[ 2 ] - center_[ 2 ] ) * polar_cos_;

  return std::pow( new_x, 2 ) * x_scale_ + std::pow( new_y, 2 ) * y_scale_
    + std::pow( new_z, 2 ) * z_scale_
    <= 1;
}

template <>
bool
EllipseMask< 2 >::inside( const Box< 2 >& b ) const
{
  Position< 2 > p = b.lower_left;

  // Test if all corners are inside ellipse
  if ( not inside( p ) )
  {
    return false; // lower left corner not inside ellipse
  }

  p[ 0 ] = b.upper_right[ 0 ];
  if ( not inside( p ) )
  {
    return false; // upper left corner not inside ellipse
  }

  p[ 1 ] = b.upper_right[ 1 ];
  if ( not inside( p ) )
  {
    return false; // upper right corner not inside ellipse
  }

  p[ 0 ] = b.lower_left[ 0 ];
  if ( not inside( p ) )
  {
    return false; // lower right corner not inside ellipse
  }

  return true;
}

template <>
bool
EllipseMask< 3 >::inside( const Box< 3 >& b ) const
{
  Position< 3 > p = b.lower_left;

  // Test if all corners are inside ellipsoid
  if ( not inside( p ) )
  {
    return false; // first lower left corner not inside ellipsoid
  }

  p[ 0 ] = b.upper_right[ 0 ];
  if ( not inside( p ) )
  {
    return false; // second lower left corner not inside ellipsoid
  }

  p[ 1 ] = b.upper_right[ 1 ];
  if ( not inside( p ) )
  {
    return false; // second lower right corner not inside ellipsoid
  }

  p[ 0 ] = b.lower_left[ 0 ];
  if ( not inside( p ) )
  {
    return false; // first lower right corner not inside ellipsoid
  }

  p[ 2 ] = b.upper_right[ 2 ];
  if ( not inside( p ) )
  {
    return false; // first upper right corner not inside ellipsoid
  }

  p[ 0 ] = b.upper_right[ 0 ];
  if ( not inside( p ) )
  {
    return false; // second upper right corner not inside ellipsoid
  }

  p[ 1 ] = b.lower_left[ 1 ];
  if ( not inside( p ) )
  {
    return false; // second upper left corner not inside ellipsoid
  }

  p[ 0 ] = b.lower_left[ 0 ];
  if ( not inside( p ) )
  {
    return false; // first upper left corner not inside ellipsoid
  }

  return true;
}

template < int D >
void
EllipseMask< D >::create_bbox_()
{
  // Currently assumes 3D when constructing the radius vector. This could be
  // avoided with more if tests, but the vector is only made once and is not
  // big. The construction of the box is done in accordance with the actual
  // dimensions.
  std::vector< double > radii( 3 );
  if ( azimuth_angle_ == 0.0 and polar_angle_ == 0.0 )
  {
    radii[ 0 ] = major_axis_ / 2.0;
    radii[ 1 ] = minor_axis_ / 2.0;
    radii[ 2 ] = polar_axis_ / 2.0;
  }
  else
  {
    // If the ellipse or ellipsoid is tilted, we make the boundary box
    // quadratic, with the length of the sides equal to the axis with greatest
    // length. This could be more refined.
    const double greatest_semi_axis =
      std::max( major_axis_, polar_axis_ ) / 2.0;
    radii[ 0 ] = greatest_semi_axis;
    radii[ 1 ] = greatest_semi_axis;
    radii[ 2 ] = greatest_semi_axis;
  }

  for ( int i = 0; i < D; ++i )
  {
    bbox_.lower_left[ i ] = center_[ i ] - radii[ i ];
    bbox_.upper_right[ i ] = center_[ i ] + radii[ i ];
  }
}

template < int D >
bool
EllipseMask< D >::outside( const Box< D >& b ) const
{
  // Currently only checks if the box is outside the bounding box of
  // the ellipse. This could be made more refined.

  const Box< D >& bb = bbox_;

  for ( int i = 0; i < D; ++i )
  {
    if ( ( b.upper_right[ i ] < bb.lower_left[ i ] )
      || ( b.lower_left[ i ] > bb.upper_right[ i ] ) )
    {
      return true;
    }
  }
  return false;
}

template < int D >
Box< D >
EllipseMask< D >::get_bbox() const
{
  return bbox_;
}

template < int D >
Mask< D >*
EllipseMask< D >::clone() const
{
  return new EllipseMask( *this );
}

template < int D >
DictionaryDatum
EllipseMask< D >::get_dict() const
{
  DictionaryDatum d( new Dictionary );
  DictionaryDatum maskd( new Dictionary );
  def< DictionaryDatum >( d, get_name(), maskd );
  def< double >( maskd, names::major_axis, major_axis_ );
  def< double >( maskd, names::minor_axis, minor_axis_ );
  def< double >( maskd, names::polar_axis, polar_axis_ );
  def< std::vector< double > >( maskd, names::anchor, center_ );
  def< double >( maskd, names::azimuth_angle, azimuth_angle_ );
  def< double >( maskd, names::polar_angle, polar_angle_ );
  return d;
}


template < int D >
bool
IntersectionMask< D >::inside( const Position< D >& p ) const
{
  return mask1_->inside( p ) && mask2_->inside( p );
}

template < int D >
bool
IntersectionMask< D >::inside( const Box< D >& b ) const
{
  return mask1_->inside( b ) && mask2_->inside( b );
}

template < int D >
bool
IntersectionMask< D >::outside( const Box< D >& b ) const
{
  return mask1_->outside( b ) || mask2_->outside( b );
}

template < int D >
Box< D >
IntersectionMask< D >::get_bbox() const
{
  Box< D > bb = mask1_->get_bbox();
  Box< D > bb2 = mask2_->get_bbox();
  for ( int i = 0; i < D; ++i )
  {
    if ( bb2.lower_left[ i ] > bb.lower_left[ i ] )
    {
      bb.lower_left[ i ] = bb2.lower_left[ i ];
    }
    if ( bb2.upper_right[ i ] < bb.upper_right[ i ] )
    {
      bb.upper_right[ i ] = bb2.upper_right[ i ];
    }
  }
  return bb;
}

template < int D >
Mask< D >*
IntersectionMask< D >::clone() const
{
  return new IntersectionMask( *this );
}

template < int D >
bool
UnionMask< D >::inside( const Position< D >& p ) const
{
  return mask1_->inside( p ) || mask2_->inside( p );
}

template < int D >
bool
UnionMask< D >::inside( const Box< D >& b ) const
{
  return mask1_->inside( b ) || mask2_->inside( b );
}

template < int D >
bool
UnionMask< D >::outside( const Box< D >& b ) const
{
  return mask1_->outside( b ) && mask2_->outside( b );
}

template < int D >
Box< D >
UnionMask< D >::get_bbox() const
{
  Box< D > bb = mask1_->get_bbox();
  Box< D > bb2 = mask2_->get_bbox();
  for ( int i = 0; i < D; ++i )
  {
    if ( bb2.lower_left[ i ] < bb.lower_left[ i ] )
    {
      bb.lower_left[ i ] = bb2.lower_left[ i ];
    }
    if ( bb2.upper_right[ i ] > bb.upper_right[ i ] )
    {
      bb.upper_right[ i ] = bb2.upper_right[ i ];
    }
  }
  return bb;
}

template < int D >
Mask< D >*
UnionMask< D >::clone() const
{
  return new UnionMask( *this );
}

template < int D >
bool
DifferenceMask< D >::inside( const Position< D >& p ) const
{
  return mask1_->inside( p ) && not mask2_->inside( p );
}

template < int D >
bool
DifferenceMask< D >::inside( const Box< D >& b ) const
{
  return mask1_->inside( b ) && mask2_->outside( b );
}

template < int D >
bool
DifferenceMask< D >::outside( const Box< D >& b ) const
{
  return mask1_->outside( b ) || mask2_->inside( b );
}

template < int D >
Box< D >
DifferenceMask< D >::get_bbox() const
{
  return mask1_->get_bbox();
}

template < int D >
Mask< D >*
DifferenceMask< D >::clone() const
{
  return new DifferenceMask( *this );
}

template < int D >
bool
ConverseMask< D >::inside( const Position< D >& p ) const
{
  return m_->inside( -p );
}

template < int D >
bool
ConverseMask< D >::inside( const Box< D >& b ) const
{
  return m_->inside( Box< D >( -b.upper_right, -b.lower_left ) );
}

template < int D >
bool
ConverseMask< D >::outside( const Box< D >& b ) const
{
  return m_->outside( Box< D >( -b.upper_right, -b.lower_left ) );
}

template < int D >
Box< D >
ConverseMask< D >::get_bbox() const
{
  Box< D > bb = m_->get_bbox();
  return Box< D >( -bb.upper_right, -bb.lower_left );
}

template < int D >
Mask< D >*
ConverseMask< D >::clone() const
{
  return new ConverseMask( *this );
}

template < int D >
bool
AnchoredMask< D >::inside( const Position< D >& p ) const
{
  return m_->inside( p - anchor_ );
}

template < int D >
bool
AnchoredMask< D >::inside( const Box< D >& b ) const
{
  return m_->inside(
    Box< D >( b.lower_left - anchor_, b.upper_right - anchor_ ) );
}

template < int D >
bool
AnchoredMask< D >::outside( const Box< D >& b ) const
{
  return m_->outside(
    Box< D >( b.lower_left - anchor_, b.upper_right - anchor_ ) );
}

template < int D >
Box< D >
AnchoredMask< D >::get_bbox() const
{
  Box< D > bb = m_->get_bbox();
  return Box< D >( bb.lower_left + anchor_, bb.upper_right + anchor_ );
}

template < int D >
Mask< D >*
AnchoredMask< D >::clone() const
{
  return new AnchoredMask( *this );
}

template < int D >
DictionaryDatum
AnchoredMask< D >::get_dict() const
{
  DictionaryDatum d = m_->get_dict();
  def< std::vector< double > >( d, names::anchor, anchor_ );
  return d;
}

} // namespace nest

#endif<|MERGE_RESOLUTION|>--- conflicted
+++ resolved
@@ -161,28 +161,19 @@
   {
     return false; // (0,0)
   }
-<<<<<<< HEAD
-=======
-
->>>>>>> 4a373f7c
+
   p[ 0 ] = b.upper_right[ 0 ];
   if ( not inside( p ) )
   {
     return false; // (0,1)
   }
-<<<<<<< HEAD
-=======
-
->>>>>>> 4a373f7c
+
   p[ 1 ] = b.upper_right[ 1 ];
   if ( not inside( p ) )
   {
     return false; // (1,1)
   }
-<<<<<<< HEAD
-=======
-
->>>>>>> 4a373f7c
+
   p[ 0 ] = b.lower_left[ 0 ];
   if ( not inside( p ) )
   {
@@ -204,64 +195,43 @@
   {
     return false; // (0,0,0)
   }
-<<<<<<< HEAD
-=======
-
->>>>>>> 4a373f7c
+
   p[ 0 ] = b.upper_right[ 0 ];
   if ( not inside( p ) )
   {
     return false; // (0,0,1)
   }
-<<<<<<< HEAD
-=======
-
->>>>>>> 4a373f7c
+
   p[ 1 ] = b.upper_right[ 1 ];
   if ( not inside( p ) )
   {
     return false; // (0,1,1)
   }
-<<<<<<< HEAD
-=======
-
->>>>>>> 4a373f7c
+
   p[ 0 ] = b.lower_left[ 0 ];
   if ( not inside( p ) )
   {
     return false; // (0,1,0)
   }
-<<<<<<< HEAD
-=======
-
->>>>>>> 4a373f7c
+
   p[ 2 ] = b.upper_right[ 2 ];
   if ( not inside( p ) )
   {
     return false; // (1,1,0)
   }
-<<<<<<< HEAD
-=======
-
->>>>>>> 4a373f7c
+
   p[ 0 ] = b.upper_right[ 0 ];
   if ( not inside( p ) )
   {
     return false; // (1,1,1)
   }
-<<<<<<< HEAD
-=======
-
->>>>>>> 4a373f7c
+
   p[ 1 ] = b.lower_left[ 1 ];
   if ( not inside( p ) )
   {
     return false; // (1,0,1)
   }
-<<<<<<< HEAD
-=======
-
->>>>>>> 4a373f7c
+
   p[ 0 ] = b.lower_left[ 0 ];
   if ( not inside( p ) )
   {
