# .travis.yaml
#
# This file is part of NEST.
#
# Copyright (C) 2004 The NEST Initiative
#
# NEST is free software: you can redistribute it and/or modify
# it under the terms of the GNU General Public License as published by
# the Free Software Foundation, either version 2 of the License, or
# (at your option) any later version.
#
# NEST is distributed in the hope that it will be useful,
# but WITHOUT ANY WARRANTY; without even the implied warranty of
# MERCHANTABILITY or FITNESS FOR A PARTICULAR PURPOSE.  See the
# GNU General Public License for more details.
#
# You should have received a copy of the GNU General Public License
# along with NEST.  If not, see <http://www.gnu.org/licenses/>.


# This is the Travis CI top-level script to setup and run the NEST build and test environment. 


language: minimal

# Required for Ubuntu Trusty (14.04 LTS).
sudo: required
dist: trusty
#https://blog.travis-ci.com/2017-06-19-trusty-updates-2017-Q2

env:
  matrix:
    # We don't have to run a full matrix here, because most of the options are
    # independent. This means we only need a minimal and maximal configuration
    # and some additional jobs for interdependent options.
    # See also https://docs.travis-ci.com/user/caching/#Caches-and-build-matrices
<<<<<<< HEAD
    - xTHREADING=0 xMPI=0 xSIONLIB=0 xGSL=0 xLTDL=0 xREADLINE=0 xPYTHON=0 xMUSIC=0 xSTATIC_ANALYSIS=1 CACHE_NAME=JOB   # minimal
    - xTHREADING=0 xMPI=0 xSIONLIB=1 xGSL=0 xLTDL=0 xREADLINE=0 xPYTHON=0 xMUSIC=0 xSTATIC_ANALYSIS=1 CACHE_NAME=JOB   # only SIONLIB
    - xTHREADING=0 xMPI=1 xSIONLIB=0 xGSL=0 xLTDL=1 xREADLINE=1 xPYTHON=0 xMUSIC=0 xSTATIC_ANALYSIS=1 CACHE_NAME=JOB   # only MPI
    - xTHREADING=1 xMPI=0 xSIONLIB=0 xGSL=0 xLTDL=1 xREADLINE=1 xPYTHON=0 xMUSIC=0 xSTATIC_ANALYSIS=1 CACHE_NAME=JOB   # only threading
    - xTHREADING=1 xMPI=0 xSIONLIB=0 xGSL=0 xLTDL=0 xREADLINE=0 xPYTHON=1 xMUSIC=0 xSTATIC_ANALYSIS=1 CACHE_NAME=JOB   # Python & Threading
    - xTHREADING=0 xMPI=1 xSIONLIB=0 xGSL=0 xLTDL=0 xREADLINE=0 xPYTHON=1 xMUSIC=0 xSTATIC_ANALYSIS=1 CACHE_NAME=JOB   # Python & MPI
    - xTHREADING=0 xMPI=0 xSIONLIB=0 xGSL=0 xLTDL=0 xREADLINE=0 xPYTHON=1 xMUSIC=0 xSTATIC_ANALYSIS=1 CACHE_NAME=JOB   # only Python
    - xTHREADING=1 xMPI=1 xSIONLIB=0 xGSL=1 xLTDL=1 xREADLINE=1 xPYTHON=1 xMUSIC=1 xSTATIC_ANALYSIS=1 CACHE_NAME=JOB   # full
    - xTHREADING=1 xMPI=1 xSIONLIB=1 xGSL=1 xLTDL=1 xREADLINE=1 xPYTHON=1 xMUSIC=1 xSTATIC_ANALYSIS=1 CACHE_NAME=JOB   # full + SIONLIB
=======
    - xTHREADING=0 xMPI=0 xGSL=0 xLIBNEUROSIM=0 xLTDL=0 xREADLINE=0 xPYTHON=0 xMUSIC=0 xSTATIC_ANALYSIS=1 CACHE_NAME=JOB   # minimal
    - xTHREADING=0 xMPI=1 xGSL=0 xLIBNEUROSIM=0 xLTDL=1 xREADLINE=1 xPYTHON=0 xMUSIC=0 xSTATIC_ANALYSIS=1 CACHE_NAME=JOB   # only MPI
    - xTHREADING=1 xMPI=0 xGSL=0 xLIBNEUROSIM=0 xLTDL=1 xREADLINE=1 xPYTHON=0 xMUSIC=0 xSTATIC_ANALYSIS=1 CACHE_NAME=JOB   # only threading
    - xTHREADING=1 xMPI=0 xGSL=0 xLIBNEUROSIM=0 xLTDL=0 xREADLINE=0 xPYTHON=1 xMUSIC=0 xSTATIC_ANALYSIS=1 CACHE_NAME=JOB   # Python & Threading
    - xTHREADING=0 xMPI=1 xGSL=0 xLIBNEUROSIM=0 xLTDL=0 xREADLINE=0 xPYTHON=1 xMUSIC=0 xSTATIC_ANALYSIS=1 CACHE_NAME=JOB   # Python & MPI
    - xTHREADING=0 xMPI=0 xGSL=0 xLIBNEUROSIM=0 xLTDL=0 xREADLINE=0 xPYTHON=1 xMUSIC=0 xSTATIC_ANALYSIS=1 CACHE_NAME=JOB   # only Python
    - xTHREADING=1 xMPI=1 xGSL=1 xLIBNEUROSIM=1 xLTDL=1 xREADLINE=1 xPYTHON=1 xMUSIC=1 xSTATIC_ANALYSIS=1 CACHE_NAME=JOB   # full
>>>>>>> e2e58c01
matrix:
  # Do notify immediately about it when a job of a build fails.
  fast_finish: true
cache:
  directory:
    - $HOME/.cache

before_install:
  - echo "+ + + + + + + + + + + + + + + + + + + + + + + + + + + + + + + + + + + + + + + +"
  - echo "+         P R E P A R E   N E S T   B U I L D   E N V I R O N M E N T         +"
  - echo "+ + + + + + + + + + + + + + + + + + + + + + + + + + + + + + + + + + + + + + + +"
  - export SOURCEDIR=$PWD
  - cd $HOME/build
  - echo $PATH

  # Update package repository status (-qq is more quiet).
  - sudo rm -rf /var/lib/apt/lists/*
  - ls /etc/apt/sources.list.d/
  - sudo apt-get update -qq

  # Remove automatically all unused packages.
  - sudo apt-get autoremove

  # Install packages required by NEST.
  # (Please see also: http://www.nest-simulator.org/installation/#standard-configuration)
  - sudo apt-get install -y build-essential cmake libltdl7-dev libreadline6-dev libncurses5-dev libgsl0-dev python-all-dev python-numpy python-scipy python-matplotlib ipython

  # Install pip and Cython.
  - wget https://bootstrap.pypa.io/get-pip.py
  - sudo python get-pip.py
  - sudo pip install -U setuptools
  - pip install --user cython==0.23.4

  # Install package terminaltables required by parse_travis_log.py to create the build summary.
  - sudo pip install terminaltables

  # Install OpenMPI.
  - sudo apt-get install -y openmpi-bin libopenmpi-dev

  # Install nose framework for the Python testsuite.
  # (Please note that the nose-capturestderr plugin is needed to suppress NEST output to stderr which may interfere 
  #  with the nosetests output hindering correct log-parsing. stdout it captured by default.)
  - sudo apt-get install -y python-nose
  - sudo pip install "nose-capturestderr==1.2"

  # Install VERA++ and pep8 for static code analysis.
  - sudo apt-get install -y vera++ pep8

  # Required for building cppcheck-1.69.
  - sudo apt-get install -y libpcre3 libpcre3-dev

  # Install jq to process JSON output from GitHub API.
  - sudo apt-get install -y jq

<<<<<<< HEAD
  # Install SIONlib
  - wget --content-disposition http://apps.fz-juelich.de/jsc/sionlib/download.php?version=1.6.2
  - tar xfz sionlib-1.6.2.tar.gz
  - cd sionlib
  - ./configure --prefix=$HOME/.cache/sionlib.install --mpi=openmpi --enable-python=2 --disable-fortran --disable-parutils --disable-mic
  - cd build-linux-gomp-openmpi
  - make
  - make install
  - cd $HOME/build

  # Install current MUSIC version.
=======
  # Install libneurosim
  - git clone https://github.com/INCF/libneurosim.git
  - pushd libneurosim
  - ./autogen.sh
  - ./configure --prefix=$HOME/.cache/libneurosim.install --with-mpi
  - make
  - make install
  - popd

  # Install csa
  - git clone https://github.com/INCF/csa.git
  - pushd csa
  - ./autogen.sh
  - ./configure --with-libneurosim=$HOME/.cache/libneurosim.install --prefix=$HOME/.cache/csa.install
  - make
  - make install
  - popd

  # Install MUSIC
>>>>>>> e2e58c01
  - sudo apt-get install -y python-mpi4py
  - git clone https://github.com/INCF/MUSIC.git music
  - pushd music
  - ./autogen.sh
  - ./configure --prefix=$HOME/.cache/music.install
  - make
  - make install
  - popd

  # Change directory back to the NEST source code directory.
  - cd $SOURCEDIR

install:
  - which cython
  - cython --version
  - which python
  - python --version
  - which pip
  - which nosetests
  - nosetests --version
  - nosetests --plugins
  - which cmake
  - cmake --version

before_script:
  - chmod +x build.sh

script:
  - set -o pipefail
  - ./build.sh 2>&1 | tee build.sh.log
  - python extras/parse_travis_log.py build.sh.log

before_deploy:
  - cd $TRAVIS_BUILD_DIR/build
  - tar -zcvf reports.tar.gz ./reports
  - tar -zcvf docs.tar.gz $TRAVIS_BUILD_DIR/result/share/doc/nest/*.*
  - mkdir -p $TRAVIS_BUILD_DIR/build/artefacts_upload
  - mv docs.tar.gz $TRAVIS_BUILD_DIR/build/artefacts_upload
  - mv reports.tar.gz $TRAVIS_BUILD_DIR/build/artefacts_upload

# S3 Deployment (Uploading the Travis CI build artefacts to Amazon S3).
deploy:
  provider: s3
  access_key_id:
    secure: $ARTIFACTS_KEY
  secret_access_key:
    secure: $ARTIFACTS_SECRET
  bucket: "nest-travis-artefacts"
  region: eu-central-1
  skip_cleanup: true
  on:
    repo: nest/nest-simulator
    branch: master
  local-dir: "$TRAVIS_BUILD_DIR/build/artefacts_upload"
  upload-dir: "$TRAVIS_REPO_SLUG/$TRAVIS_BUILD_NUMBER/$TRAVIS_JOB_NUMBER"
  acl: bucket_owner_full_control<|MERGE_RESOLUTION|>--- conflicted
+++ resolved
@@ -34,25 +34,15 @@
     # independent. This means we only need a minimal and maximal configuration
     # and some additional jobs for interdependent options.
     # See also https://docs.travis-ci.com/user/caching/#Caches-and-build-matrices
-<<<<<<< HEAD
-    - xTHREADING=0 xMPI=0 xSIONLIB=0 xGSL=0 xLTDL=0 xREADLINE=0 xPYTHON=0 xMUSIC=0 xSTATIC_ANALYSIS=1 CACHE_NAME=JOB   # minimal
-    - xTHREADING=0 xMPI=0 xSIONLIB=1 xGSL=0 xLTDL=0 xREADLINE=0 xPYTHON=0 xMUSIC=0 xSTATIC_ANALYSIS=1 CACHE_NAME=JOB   # only SIONLIB
-    - xTHREADING=0 xMPI=1 xSIONLIB=0 xGSL=0 xLTDL=1 xREADLINE=1 xPYTHON=0 xMUSIC=0 xSTATIC_ANALYSIS=1 CACHE_NAME=JOB   # only MPI
-    - xTHREADING=1 xMPI=0 xSIONLIB=0 xGSL=0 xLTDL=1 xREADLINE=1 xPYTHON=0 xMUSIC=0 xSTATIC_ANALYSIS=1 CACHE_NAME=JOB   # only threading
-    - xTHREADING=1 xMPI=0 xSIONLIB=0 xGSL=0 xLTDL=0 xREADLINE=0 xPYTHON=1 xMUSIC=0 xSTATIC_ANALYSIS=1 CACHE_NAME=JOB   # Python & Threading
-    - xTHREADING=0 xMPI=1 xSIONLIB=0 xGSL=0 xLTDL=0 xREADLINE=0 xPYTHON=1 xMUSIC=0 xSTATIC_ANALYSIS=1 CACHE_NAME=JOB   # Python & MPI
-    - xTHREADING=0 xMPI=0 xSIONLIB=0 xGSL=0 xLTDL=0 xREADLINE=0 xPYTHON=1 xMUSIC=0 xSTATIC_ANALYSIS=1 CACHE_NAME=JOB   # only Python
-    - xTHREADING=1 xMPI=1 xSIONLIB=0 xGSL=1 xLTDL=1 xREADLINE=1 xPYTHON=1 xMUSIC=1 xSTATIC_ANALYSIS=1 CACHE_NAME=JOB   # full
-    - xTHREADING=1 xMPI=1 xSIONLIB=1 xGSL=1 xLTDL=1 xREADLINE=1 xPYTHON=1 xMUSIC=1 xSTATIC_ANALYSIS=1 CACHE_NAME=JOB   # full + SIONLIB
-=======
-    - xTHREADING=0 xMPI=0 xGSL=0 xLIBNEUROSIM=0 xLTDL=0 xREADLINE=0 xPYTHON=0 xMUSIC=0 xSTATIC_ANALYSIS=1 CACHE_NAME=JOB   # minimal
-    - xTHREADING=0 xMPI=1 xGSL=0 xLIBNEUROSIM=0 xLTDL=1 xREADLINE=1 xPYTHON=0 xMUSIC=0 xSTATIC_ANALYSIS=1 CACHE_NAME=JOB   # only MPI
-    - xTHREADING=1 xMPI=0 xGSL=0 xLIBNEUROSIM=0 xLTDL=1 xREADLINE=1 xPYTHON=0 xMUSIC=0 xSTATIC_ANALYSIS=1 CACHE_NAME=JOB   # only threading
-    - xTHREADING=1 xMPI=0 xGSL=0 xLIBNEUROSIM=0 xLTDL=0 xREADLINE=0 xPYTHON=1 xMUSIC=0 xSTATIC_ANALYSIS=1 CACHE_NAME=JOB   # Python & Threading
-    - xTHREADING=0 xMPI=1 xGSL=0 xLIBNEUROSIM=0 xLTDL=0 xREADLINE=0 xPYTHON=1 xMUSIC=0 xSTATIC_ANALYSIS=1 CACHE_NAME=JOB   # Python & MPI
-    - xTHREADING=0 xMPI=0 xGSL=0 xLIBNEUROSIM=0 xLTDL=0 xREADLINE=0 xPYTHON=1 xMUSIC=0 xSTATIC_ANALYSIS=1 CACHE_NAME=JOB   # only Python
-    - xTHREADING=1 xMPI=1 xGSL=1 xLIBNEUROSIM=1 xLTDL=1 xREADLINE=1 xPYTHON=1 xMUSIC=1 xSTATIC_ANALYSIS=1 CACHE_NAME=JOB   # full
->>>>>>> e2e58c01
+    - xTHREADING=0 xMPI=0 xSIONLIB=0 xLIBNEUROSIM=0 xGSL=0 xLTDL=0 xREADLINE=0 xPYTHON=0 xMUSIC=0 xSTATIC_ANALYSIS=1 CACHE_NAME=JOB   # minimal
+    - xTHREADING=0 xMPI=0 xSIONLIB=1 xLIBNEUROSIM=0 xGSL=0 xLTDL=0 xREADLINE=0 xPYTHON=0 xMUSIC=0 xSTATIC_ANALYSIS=1 CACHE_NAME=JOB   # only SIONLIB
+    - xTHREADING=0 xMPI=1 xSIONLIB=0 xLIBNEUROSIM=0 xGSL=0 xLTDL=1 xREADLINE=1 xPYTHON=0 xMUSIC=0 xSTATIC_ANALYSIS=1 CACHE_NAME=JOB   # only MPI
+    - xTHREADING=1 xMPI=0 xSIONLIB=0 xLIBNEUROSIM=0 xGSL=0 xLTDL=1 xREADLINE=1 xPYTHON=0 xMUSIC=0 xSTATIC_ANALYSIS=1 CACHE_NAME=JOB   # only threading
+    - xTHREADING=1 xMPI=0 xSIONLIB=0 xLIBNEUROSIM=0 xGSL=0 xLTDL=0 xREADLINE=0 xPYTHON=1 xMUSIC=0 xSTATIC_ANALYSIS=1 CACHE_NAME=JOB   # Python & Threading
+    - xTHREADING=0 xMPI=1 xSIONLIB=0 xLIBNEUROSIM=0 xGSL=0 xLTDL=0 xREADLINE=0 xPYTHON=1 xMUSIC=0 xSTATIC_ANALYSIS=1 CACHE_NAME=JOB   # Python & MPI
+    - xTHREADING=0 xMPI=0 xSIONLIB=0 xLIBNEUROSIM=0 xGSL=0 xLTDL=0 xREADLINE=0 xPYTHON=1 xMUSIC=0 xSTATIC_ANALYSIS=1 CACHE_NAME=JOB   # only Python
+    - xTHREADING=1 xMPI=1 xSIONLIB=0 xLIBNEUROSIM=1 xGSL=1 xLTDL=1 xREADLINE=1 xPYTHON=1 xMUSIC=1 xSTATIC_ANALYSIS=1 CACHE_NAME=JOB   # full
+    - xTHREADING=1 xMPI=1 xSIONLIB=1 xLIBNEUROSIM=1 xGSL=1 xLTDL=1 xREADLINE=1 xPYTHON=1 xMUSIC=1 xSTATIC_ANALYSIS=1 CACHE_NAME=JOB   # full + SIONLIB
 matrix:
   # Do notify immediately about it when a job of a build fails.
   fast_finish: true
@@ -107,7 +97,6 @@
   # Install jq to process JSON output from GitHub API.
   - sudo apt-get install -y jq
 
-<<<<<<< HEAD
   # Install SIONlib
   - wget --content-disposition http://apps.fz-juelich.de/jsc/sionlib/download.php?version=1.6.2
   - tar xfz sionlib-1.6.2.tar.gz
@@ -118,8 +107,6 @@
   - make install
   - cd $HOME/build
 
-  # Install current MUSIC version.
-=======
   # Install libneurosim
   - git clone https://github.com/INCF/libneurosim.git
   - pushd libneurosim
@@ -139,7 +126,6 @@
   - popd
 
   # Install MUSIC
->>>>>>> e2e58c01
   - sudo apt-get install -y python-mpi4py
   - git clone https://github.com/INCF/MUSIC.git music
   - pushd music
