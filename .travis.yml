
# .travis.yaml
#
# This file is part of NEST.
#
# Copyright (C) 2004 The NEST Initiative
#
# NEST is free software: you can redistribute it and/or modify
# it under the terms of the GNU General Public License as published by
# the Free Software Foundation, either version 2 of the License, or
# (at your option) any later version.
#
# NEST is distributed in the hope that it will be useful,
# but WITHOUT ANY WARRANTY; without even the implied warranty of
# MERCHANTABILITY or FITNESS FOR A PARTICULAR PURPOSE.  See the
# GNU General Public License for more details.
#
# You should have received a copy of the GNU General Public License
# along with NEST.  If not, see <http://www.gnu.org/licenses/>.


# This is the Travis CI top-level script to setup and run the NEST
# build and test environment.

language: python

# Using the Sudo-enabled Ubuntu Trusty (14.04 LTS).
sudo: required
dist: trusty

stages:
   - Staticcheck
   - MPI-Threading-Python
   - Python-Full-build
   - GCC8Clang7

# list of build stages to run. Stages with the same name get run in parallel.

jobs:
  include:
    - stage: Staticcheck
      python: 3.4.4
      env: xTHREADING=0 xMPI=0 xGSL=0 xLIBNEUROSIM=0 xLTDL=0 xREADLINE=0 xPYTHON=0 xMUSIC=0 xSTATIC_ANALYSIS=1 xRUN_TESTSUITE=0 CACHE_NAME=JOB   # only static code analysis and build
    - stage: MPI-Threading-Python
      python: 3.4.4
      env: xTHREADING=0 xMPI=1 xGSL=0 xLIBNEUROSIM=0 xLTDL=1 xREADLINE=1 xPYTHON=0 xMUSIC=0 xSTATIC_ANALYSIS=0 xRUN_TESTSUITE=1 CACHE_NAME=JOB   # only MPI
    - stage: MPI-Threading-Python
      python: 3.4.4
      env: xTHREADING=1 xMPI=0 xGSL=0 xLIBNEUROSIM=0 xLTDL=1 xREADLINE=1 xPYTHON=0 xMUSIC=0 xSTATIC_ANALYSIS=0 xRUN_TESTSUITE=1 CACHE_NAME=JOB   # only threading 
    - stage: MPI-Threading-Python
      python: 3.4.4
      env: xTHREADING=1 xMPI=0 xGSL=0 xLIBNEUROSIM=0 xLTDL=0 xREADLINE=0 xPYTHON=1 xMUSIC=0 xSTATIC_ANALYSIS=0 xRUN_TESTSUITE=1 CACHE_NAME=JOB   # Python & Threading
    - stage: MPI-Threading-Python
      python: 3.4.4
      env: xTHREADING=0 xMPI=1 xGSL=0 xLIBNEUROSIM=0 xLTDL=0 xREADLINE=0 xPYTHON=1 xMUSIC=0 xSTATIC_ANALYSIS=0 xRUN_TESTSUITE=1 CACHE_NAME=JOB   # Python & MPI
    - stage: MPI-Threading-Python
      python: 3.4.4
      env: xTHREADING=0 xMPI=0 xGSL=0 xLIBNEUROSIM=0 xLTDL=0 xREADLINE=0 xPYTHON=1 xMUSIC=0 xSTATIC_ANALYSIS=0 xRUN_TESTSUITE=1 CACHE_NAME=JOB   # only Python
    - stage: Python-Full-build
      python: 3.4.4
      env: xTHREADING=1 xMPI=1 xGSL=1 xLIBNEUROSIM=1 xLTDL=1 xREADLINE=1 xPYTHON=1 xMUSIC=1 xSTATIC_ANALYSIS=0 xRUN_TESTSUITE=1 CACHE_NAME=JOB   # full
    - stage: Python-Full-build
      python: 2.7.13
      env: xTHREADING=1 xMPI=1 xGSL=1 xLIBNEUROSIM=1 xLTDL=1 xREADLINE=1 xPYTHON=1 xMUSIC=1 xSTATIC_ANALYSIS=0 xRUN_TESTSUITE=1 CACHE_NAME=JOB   # full
    - stage: GCC8Clang7
      language: cpp
      env: MATRIX_EVAL="CC=gcc-8 && CXX=g++-8"
    - stage: GCC8Clang7
      language: cpp
      env: MATRIX_EVAL="CC=clang-7 && CXX=clang++-7"

#https://docs.travis-ci.com/user/installing-dependencies#Installing-Packages-with-the-APT-Addon

    include:
    - language: cpp
      compiler: gcc-8
      env:
        - C_COMPILER=gcc-8
        - CXX_COMPILER=g++-8       
      addons:
        apt:
          sources:
            - r-packages-trusty
            - ubuntu-toolchain-r-test
          packages:
            - g++-8
            - build-essential
            - cmake
            - libltdl-dev
            - libreadline6-dev
            - libncurses5-dev 
            - libgsl0-dev
            - python-all-dev
            - python-numpy
            - ipython
            - pkg-config
            - openmpi-bin
            - libopenmpi-dev
            - python-nose
            - libpcre3
            - libpcre3-dev
            - llvm-3.6-dev
            - jq
            - pep8
            - libboost-filesystem-dev
            - libboost-regex-dev
            - libboost-wave-dev
            - libboost-python-dev
            - libboost-program-options-dev
            - libboost-test-dev
            - python-mpi4py
          
      before_install:
        - pyenv install -s 2.7.13
        - pyenv global 2.7.13
        - echo "+ + + + + + + + + + + + + + + + + + + + + + + + + + + + + + + + + + + + + + + +"
        - echo "+         P R E P A R E   N E S T   B U I L D   E N V I R O N M E N T         +"
        - echo "+ + + + + + + + + + + + + + + + + + + + + + + + + + + + + + + + + + + + + + + +"
        - export SOURCEDIR=$PWD
        - echo $PWD
        - ls $PWD
        - cp extras/install_music.sh extras/install_csa-libneurosim.sh $HOME
        - cd $HOME/build
        - echo $PATH
        # Upgrade pip and setuptools
        - pip install -U pip
        - pip install -U setuptools
  
       # Installing additional packages using pip as they only have
       # outdated versions in the Travis package whitelist.
       # terminaltables is required by parse_travis_log.py to create
       # the build summary.
        - pip install cython scipy matplotlib terminaltables mpi4py
    - language: cpp
      compiler: clang-7.0
      env:
        - C_COMPILER=clang-7
        - CXX_COMPILER=clang++-7
      addons:
        apt:
          sources:
            - ubuntu-toolchain-r-test
            - r-packages-trusty
            - llvm-toolchain-trusty-7
          packages:
            - clang-7
            - build-essential
            - cmake
            - libltdl-dev
            - libreadline6-dev
            - libncurses5-dev
            - libgsl0-dev
            - python-all-dev
            - python-numpy
            - ipython
            - pkg-config
            - openmpi-bin
            - libopenmpi-dev
            - python-nose
            - libpcre3
            - libpcre3-dev
            - llvm-3.6-dev
            - jq
            - pep8
            - libboost-filesystem-dev
            - libboost-regex-dev
            - libboost-wave-dev
            - libboost-python-dev
            - libboost-program-options-dev
            - libboost-test-dev
            - python-mpi4py
              
      before_install:
        - pyenv install -s 2.7.13
        - pyenv global 2.7.13
        - echo "+ + + + + + + + + + + + + + + + + + + + + + + + + + + + + + + + + + + + + + + +"
        - echo "+         P R E P A R E   N E S T   B U I L D   E N V I R O N M E N T         +"
        - echo "+ + + + + + + + + + + + + + + + + + + + + + + + + + + + + + + + + + + + + + + +"
        - export SOURCEDIR=$PWD
        - echo $PWD
        - ls $PWD
        - cp extras/install_music.sh extras/install_csa-libneurosim.sh $HOME
        - cd $HOME/build
        - echo $PATH
        # Upgrade pip and setuptools
        - pip install -U pip
        - pip install -U setuptools

        # Installing additional packages using pip as they only have
        # outdated versions in the Travis package whitelist.
        # terminaltables is required by parse_travis_log.py to create
        # the build summary.
        - pip install cython scipy matplotlib terminaltables
    # Notify immediately when a build job fails.
    fast_finish: true
#https://docs.travis-ci.com/user/installing-dependencies#Installing-Packages-with-the-APT-Addon
addons:
   apt:
    sources:
     - r-packages-trusty
     - ubuntu-toolchain-r-test
<<<<<<< HEAD
     - llvm-toolchain-trusty-7
=======
>>>>>>> ae93769f
    packages:
     - g++-8
     - clang-7
     - build-essential
     - cmake
     - libltdl-dev
     - libreadline6-dev
     - libncurses5-dev 
     - libgsl0-dev
     - python-all-dev
     - python-numpy
     - ipython
     - pkg-config
     - openmpi-bin
     - libopenmpi-dev
     - python-nose
     - libpcre3
     - libpcre3-dev
     - llvm-3.6-dev
     - jq
     - pep8
     - libboost-filesystem-dev
     - libboost-regex-dev
     - libboost-wave-dev
     - libboost-python-dev
     - libboost-program-options-dev
     - libboost-test-dev
     - python-mpi4py
cache:
   directory:
     - $HOME/.cache

before_install:
<<<<<<< HEAD
   - echo "+ + + + + + + + + + + + + + + + + + + + + + + + + + + + + + + + + + + + + + + +"
   - echo "+         P R E P A R E   N E S T   B U I L D   E N V I R O N M E N T         +"
   - echo "+ + + + + + + + + + + + + + + + + + + + + + + + + + + + + + + + + + + + + + + +"
   - echo ${MATRIX_EVAL}
   - eval "${MATRIX_EVAL}"
   - export SOURCEDIR=$PWD
   - echo $PWD
   - ls $PWD
   - cp extras/install_music.sh extras/install_csa-libneurosim.sh $HOME
   - cd $HOME/build
   - echo $PATH
  # Upgrade pip and setuptools
   - pip install -U pip
   - pip install -U setuptools
  
  # Installing additional packages using pip as they only have
  # outdated versions in the Travis package whitelist.
  # terminaltables is required by parse_travis_log.py to create
  # the build summary.
   - pip install cython scipy matplotlib terminaltables
    
=======
     - echo "+ + + + + + + + + + + + + + + + + + + + + + + + + + + + + + + + + + + + + + + +"
     - echo "+         P R E P A R E   N E S T   B U I L D   E N V I R O N M E N T         +"
     - echo "+ + + + + + + + + + + + + + + + + + + + + + + + + + + + + + + + + + + + + + + +"
     - export SOURCEDIR=$PWD
     - echo $PWD
     - ls $PWD
     - cp extras/install_music.sh extras/install_csa-libneurosim.sh $HOME
     - cd $HOME/build
     - echo $PATH
   # Upgrade pip and setuptools
     - pip install -U pip
     - pip install -U setuptools
  
   # Installing additional packages using pip as they only have
   # outdated versions in the Travis package whitelist.
   # terminaltables is required by parse_travis_log.py to create
   # the build summary.
     - pip install cython scipy matplotlib terminaltables

>>>>>>> ae93769f
install:
   - which cython
   - cython --version
   - which python
   - python --version
   - which pip
   - which nosetests
   - nosetests --version
   - nosetests --plugins
   - which cmake
   - cmake --version
<<<<<<< HEAD
=======
   - if [ "$CXX" = "g++" ]; then export CXX="g++-8" CC="gcc-8"; ${CXX} --version; fi
   - if [ "$CXX" = "clang++" ]; then export CXX="clang++-7" CC="clang-7"; ${CXX} --version; fi
>>>>>>> ae93769f
   - echo ${CC}
   - echo ${CXX}
  
before_script:
   # Change directory back to the NEST source code directory.
   - cd $SOURCEDIR
   - chmod +x extras/travis_build.sh
script:
   - set -o pipefail
   - export CXXFLAGS=${CI_CXX_FLAGS}
   - ./extras/travis_build.sh 2>&1 | tee travis_build.sh.log
   - python extras/parse_travis_log.py travis_build.sh.log

before_deploy:
   - cd $TRAVIS_BUILD_DIR/build
   - tar -zcvf reports.tar.gz ./reports
   - tar -zcvf docs.tar.gz $TRAVIS_BUILD_DIR/result/share/doc/nest/*.*
   - mkdir -p $TRAVIS_BUILD_DIR/build/artefacts_upload
   - mv docs.tar.gz $TRAVIS_BUILD_DIR/build/artefacts_upload
   - mv reports.tar.gz $TRAVIS_BUILD_DIR/build/artefacts_upload

# S3 Deployment (Uploading the Travis CI build artefacts to Amazon S3).
deploy:
  provider: s3
  access_key_id:
    secure: $ARTIFACTS_KEY
  secret_access_key:
    secure: $ARTIFACTS_SECRET
  bucket: "nest-travis-artefacts"
  region: eu-central-1
  skip_cleanup: true
  on:
    repo: nest/nest-simulator
    branch: master
  local-dir: "$TRAVIS_BUILD_DIR/build/artefacts_upload"
  upload-dir: "$TRAVIS_REPO_SLUG/$TRAVIS_BUILD_NUMBER/$TRAVIS_JOB_NUMBER"
  acl: bucket_owner_full_control
<|MERGE_RESOLUTION|>--- conflicted
+++ resolved
@@ -199,10 +199,7 @@
     sources:
      - r-packages-trusty
      - ubuntu-toolchain-r-test
-<<<<<<< HEAD
      - llvm-toolchain-trusty-7
-=======
->>>>>>> ae93769f
     packages:
      - g++-8
      - clang-7
@@ -236,7 +233,6 @@
      - $HOME/.cache
 
 before_install:
-<<<<<<< HEAD
    - echo "+ + + + + + + + + + + + + + + + + + + + + + + + + + + + + + + + + + + + + + + +"
    - echo "+         P R E P A R E   N E S T   B U I L D   E N V I R O N M E N T         +"
    - echo "+ + + + + + + + + + + + + + + + + + + + + + + + + + + + + + + + + + + + + + + +"
@@ -257,28 +253,7 @@
   # terminaltables is required by parse_travis_log.py to create
   # the build summary.
    - pip install cython scipy matplotlib terminaltables
-    
-=======
-     - echo "+ + + + + + + + + + + + + + + + + + + + + + + + + + + + + + + + + + + + + + + +"
-     - echo "+         P R E P A R E   N E S T   B U I L D   E N V I R O N M E N T         +"
-     - echo "+ + + + + + + + + + + + + + + + + + + + + + + + + + + + + + + + + + + + + + + +"
-     - export SOURCEDIR=$PWD
-     - echo $PWD
-     - ls $PWD
-     - cp extras/install_music.sh extras/install_csa-libneurosim.sh $HOME
-     - cd $HOME/build
-     - echo $PATH
-   # Upgrade pip and setuptools
-     - pip install -U pip
-     - pip install -U setuptools
-  
-   # Installing additional packages using pip as they only have
-   # outdated versions in the Travis package whitelist.
-   # terminaltables is required by parse_travis_log.py to create
-   # the build summary.
-     - pip install cython scipy matplotlib terminaltables
-
->>>>>>> ae93769f
+
 install:
    - which cython
    - cython --version
@@ -290,11 +265,6 @@
    - nosetests --plugins
    - which cmake
    - cmake --version
-<<<<<<< HEAD
-=======
-   - if [ "$CXX" = "g++" ]; then export CXX="g++-8" CC="gcc-8"; ${CXX} --version; fi
-   - if [ "$CXX" = "clang++" ]; then export CXX="clang++-7" CC="clang-7"; ${CXX} --version; fi
->>>>>>> ae93769f
    - echo ${CC}
    - echo ${CXX}
   
