--- conflicted
+++ resolved
@@ -174,22 +174,14 @@
   static const int M_STATUS; //!< Predefined error level for status messages
   //! Predefined error level for informational messages
   static const int M_INFO;
-<<<<<<< HEAD
-  static const int M_PROGRESS; //!< Predefined error level for progress messages
-  static const int M_WARNING;  //!< Predefined error level for warning messages
-  static const int M_ERROR;    //!< Predefined error level for error messages
-  static const int M_FATAL;    //!< Predefined error level for failure messages
-  static const int M_QUIET;    //!< An error level above all others. Use to turn
-                               //!< off messages completely.
-=======
   static const int M_DEPRECATED; //!< Predefined error level for deprecation
                                  //!< warnings
+  static const int M_PROGRESS;   //!< Predefined error level for progress messages
   static const int M_WARNING; //!< Predefined error level for warning messages
   static const int M_ERROR;   //!< Predefined error level for error messages
   static const int M_FATAL;   //!< Predefined error level for failure messages
   static const int M_QUIET;   //!< An error level above all others. Use to turn
                               //!< off messages completely.
->>>>>>> 5003e2b3
   /** @} */
 
 private:
@@ -197,11 +189,8 @@
   static char const* const M_DEBUG_NAME;
   static char const* const M_STATUS_NAME;
   static char const* const M_INFO_NAME;
-<<<<<<< HEAD
   static char const* const M_PROGRESS_NAME;
-=======
   static char const* const M_DEPRECATED_NAME;
->>>>>>> 5003e2b3
   static char const* const M_WARNING_NAME;
   static char const* const M_ERROR_NAME;
   static char const* const M_FATAL_NAME;
@@ -801,11 +790,8 @@
    *  SLIInterpreter::M_DEBUG=5,  display debugging messages and above \n
    *  SLIInterpreter::M_STATUS=7,  display status messages and above \n
    *  SLIInterpreter::M_INFO=10, display information messages and above \n
-<<<<<<< HEAD
    *  SLIInterpreter::M_PROGRESS=15, display test-related messages and above \n
-=======
    *  SLIInterpreter::M_DEPRECATED=18, display deprecation warnings and above \n
->>>>>>> 5003e2b3
    *  SLIInterpreter::M_WARNING=20, display warning messages and above \n
    *  SLIInterpreter::M_ERROR=30, display error messages and above \n
    *  SLIInterpreter::M_FATAL=40, display failure messages and above \n
@@ -828,11 +814,8 @@
    *  SLIInterpreter::M_DEBUG=5, a debugging message \n
    *  SLIInterpreter::M_STATUS=7, a status message \n
    *  SLIInterpreter::M_INFO=10, an informational message \n
-<<<<<<< HEAD
    *  SLIInterpreter::M_PROGRESS=15, a test-related message \n
-=======
    *  SLIInterpreter::M_DEPRECATED=18, a deprecation warning \n
->>>>>>> 5003e2b3
    *  SLIInterpreter::M_WARNING=20, a warning message \n
    *  SLIInterpreter::M_ERROR=30, an error message \n
    *  SLIInterpreter::M_FATAL=40, a failure message. \n
