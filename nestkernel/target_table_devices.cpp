/*
 *  target_table_devices.cpp
 *
 *  This file is part of NEST.
 *
 *  Copyright (C) 2004 The NEST Initiative
 *
 *  NEST is free software: you can redistribute it and/or modify
 *  it under the terms of the GNU General Public License as published by
 *  the Free Software Foundation, either version 2 of the License, or
 *  (at your option) any later version.
 *
 *  NEST is distributed in the hope that it will be useful,
 *  but WITHOUT ANY WARRANTY; without even the implied warranty of
 *  MERCHANTABILITY or FITNESS FOR A PARTICULAR PURPOSE.  See the
 *  GNU General Public License for more details.
 *
 *  You should have received a copy of the GNU General Public License
 *  along with NEST.  If not, see <http://www.gnu.org/licenses/>.
 *
 */

// Includes from nestkernel:
#include "connector_base.h"
#include "kernel_manager.h"
#include "target_table_devices_impl.h"
#include "vp_manager_impl.h"

nest::TargetTableDevices::TargetTableDevices()
{
}

nest::TargetTableDevices::~TargetTableDevices()
{
}

void
nest::TargetTableDevices::initialize()
{
  const thread num_threads = kernel().vp_manager.get_num_threads();
  target_to_devices_.resize( num_threads );
  target_from_devices_.resize( num_threads );
  sending_devices_gids_.resize( num_threads );
}

void
nest::TargetTableDevices::finalize()
{
#pragma omp parallel
  {
    const thread tid = kernel().vp_manager.get_thread_id();
    for ( std::vector< std::vector< ConnectorBase* > >::iterator iit =
            target_to_devices_[ tid ].begin();
          iit != target_to_devices_[ tid ].end();
          ++iit )
    {
      for ( std::vector< ConnectorBase* >::iterator iiit = iit->begin();
            iiit != iit->end();
            ++iiit )
      {
        delete *iiit;
      }
    }

    for ( std::vector< std::vector< ConnectorBase* > >::iterator iit =
            target_from_devices_[ tid ].begin();
          iit != target_from_devices_[ tid ].end();
          ++iit )
    {
      for ( std::vector< ConnectorBase* >::iterator iiit = iit->begin();
            iiit != iit->end();
            ++iiit )
      {
        delete *iiit;
      }
    }
  } // end omp parallel

  std::vector< std::vector< std::vector< ConnectorBase* > > >().swap(
    target_to_devices_ );
  std::vector< std::vector< std::vector< ConnectorBase* > > >().swap(
    target_from_devices_ );
  std::vector< std::vector< index > >().swap( sending_devices_gids_ );
}

void
nest::TargetTableDevices::resize_to_number_of_neurons()
{
#pragma omp parallel
  {
    const thread tid = kernel().vp_manager.get_thread_id();
    target_to_devices_[ tid ].resize(
      kernel().node_manager.get_max_num_local_nodes() + 1 );
    target_from_devices_[ tid ].resize(
      kernel().node_manager.get_num_local_devices() + 1 );
    sending_devices_gids_[ tid ].resize(
<<<<<<< HEAD
      kernel().node_manager.get_num_local_devices() + 1 );
  }
=======
      kernel().node_manager.get_num_local_devices() );
  } // end omp parallel
>>>>>>> 4f745fc1
}

void
nest::TargetTableDevices::resize_to_number_of_synapse_types()
{
#pragma omp parallel
  {
    const thread tid = kernel().vp_manager.get_thread_id();
    for ( index lid = 0; lid < target_to_devices_[ tid ].size(); ++lid )
    {
      // make sure this device has support for all synapse types
      target_to_devices_[ tid ][ lid ].resize(
        kernel().model_manager.get_num_synapse_prototypes(), NULL );
    }
    for ( index ldid = 0; ldid < target_from_devices_[ tid ].size(); ++ldid )
    {
      // make sure this device has support for all synapse types
      target_from_devices_[ tid ][ ldid ].resize(
        kernel().model_manager.get_num_synapse_prototypes(), NULL );
    }
  } // end omp parallel
}

void
nest::TargetTableDevices::get_connections_to_devices_(
  const index requested_source_gid,
  const index requested_target_gid,
  const thread tid,
  const synindex syn_id,
  const long synapse_label,
  std::deque< ConnectionID >& conns ) const
{
  if ( requested_source_gid != 0 )
  {
    const index lid = kernel().vp_manager.gid_to_lid( requested_source_gid );
    get_connections_to_device_for_lid_(
      lid, requested_target_gid, tid, syn_id, synapse_label, conns );
  }
  else
  {
    for ( index lid = 0; lid < target_to_devices_[ tid ].size(); ++lid )
    {
      get_connections_to_device_for_lid_(
        lid, requested_target_gid, tid, syn_id, synapse_label, conns );
    }
  }
}

void
nest::TargetTableDevices::get_connections_to_device_for_lid_( const index lid,
  const index requested_target_gid,
  const thread tid,
  const synindex syn_id,
  const long synapse_label,
  std::deque< ConnectionID >& conns ) const
{
  if ( target_to_devices_[ tid ][ lid ].size() > 0 )
  {
    const index source_gid = kernel().vp_manager.lid_to_gid( lid );
    // not the root subnet and valid connector
    if ( source_gid > 0 and target_to_devices_[ tid ][ lid ][ syn_id ] != NULL )
    {
      target_to_devices_[ tid ][ lid ][ syn_id ]->get_all_connections(
        source_gid, requested_target_gid, tid, synapse_label, conns );
    }
  }
}

void
nest::TargetTableDevices::get_connections_from_devices_(
  const index requested_source_gid,
  const index requested_target_gid,
  const thread tid,
  const synindex syn_id,
  const long synapse_label,
  std::deque< ConnectionID >& conns ) const
{
  for ( std::vector< index >::const_iterator it =
          sending_devices_gids_[ tid ].begin();
        it != sending_devices_gids_[ tid ].end();
        ++it )
  {
    const index source_gid = *it;
    if ( source_gid > 0
      and ( requested_source_gid == source_gid or requested_source_gid == 0 ) )
    {
      const Node* source =
        kernel().node_manager.get_node_or_proxy( source_gid, tid );
      const index ldid = source->get_local_device_id();

      if ( target_from_devices_[ tid ][ ldid ].size() > 0 )
      {
        // not the root subnet and valid connector
        if ( target_from_devices_[ tid ][ ldid ][ syn_id ] != NULL )
        {
          target_from_devices_[ tid ][ ldid ][ syn_id ]->get_all_connections(
            source_gid, requested_target_gid, tid, synapse_label, conns );
        }
      }
    }
  }
}

void
nest::TargetTableDevices::get_connections( const index requested_source_gid,
  const index requested_target_gid,
  const thread tid,
  const synindex syn_id,
  const long synapse_label,
  std::deque< ConnectionID >& conns ) const
{
  // collect all connections from neurons to devices
  get_connections_to_devices_( requested_source_gid,
    requested_target_gid,
    tid,
    syn_id,
    synapse_label,
    conns );

  // collect all connections from devices
  get_connections_from_devices_( requested_source_gid,
    requested_target_gid,
    tid,
    syn_id,
    synapse_label,
    conns );
}<|MERGE_RESOLUTION|>--- conflicted
+++ resolved
@@ -94,13 +94,8 @@
     target_from_devices_[ tid ].resize(
       kernel().node_manager.get_num_local_devices() + 1 );
     sending_devices_gids_[ tid ].resize(
-<<<<<<< HEAD
       kernel().node_manager.get_num_local_devices() + 1 );
-  }
-=======
-      kernel().node_manager.get_num_local_devices() );
   } // end omp parallel
->>>>>>> 4f745fc1
 }
 
 void
