--- conflicted
+++ resolved
@@ -2414,61 +2414,6 @@
   return new_id;
 }
 
-<<<<<<< HEAD
-=======
-void
-Network::register_basis_model( Model& m, bool private_model )
-{
-  std::string name = m.get_name();
-
-  if ( !private_model && modeldict_->known( name ) )
-  {
-    delete &m;
-    throw NamingConflict("A model called '" + name + "' already exists. "
-        "Please choose a different name!");
-  }
-  pristine_models_.push_back( std::pair< Model*, bool >( &m, private_model ) );
-}
-
-
-index
-Network::register_model( Model& m, bool private_model )
-{
-  std::string name = m.get_name();
-
-  if ( !private_model && modeldict_->known( name ) )
-  {
-    delete &m;
-    throw NamingConflict("A model called '" + name + "' already exists.\n"
-        "Please choose a different name!");
-  }
-
-  const index id = models_.size();
-  m.set_model_id( id );
-  m.set_type_id( id );
-
-  pristine_models_.push_back( std::pair< Model*, bool >( &m, private_model ) );
-  models_.push_back( m.clone( name ) );
-  int proxy_model_id = get_model_id( "proxynode" );
-  assert( proxy_model_id > 0 );
-  Model* proxy_model = models_[ proxy_model_id ];
-  assert( proxy_model != 0 );
-
-  for ( index t = 0; t < kernel().vp_manager.get_num_threads(); ++t )
-  {
-    Node* newnode = proxy_model->allocate( t );
-    newnode->set_model_id( id );
-    proxy_nodes_[ t ].push_back( newnode );
-  }
-
-  if ( !private_model )
-    modeldict_->insert( name, id );
-
-  return id;
-}
-
-
->>>>>>> fdedfc3f
 /**
  * This function is not thread save and has to be called inside a omp critical
  * region, e.g. sli_neuron.
