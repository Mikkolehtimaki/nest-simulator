--- conflicted
+++ resolved
@@ -134,12 +134,13 @@
    * the subsequent connection belongs to the same source.
    */
   virtual bool send( const thread tid,
+    const synindex syn_id,
     const unsigned int lcid,
     Event& e,
     const std::vector< ConnectorModel* >& cm ) = 0;
 
   virtual void send_weight_event( const thread tid,
-    const synindex syn_index,
+    const synindex syn_id,
     const unsigned int lcid,
     Event& e,
     const CommonSynapseProperties& cp ) = 0;
@@ -404,10 +405,7 @@
 
   bool
   send( const thread tid,
-<<<<<<< HEAD
-    const synindex syn_index,
-=======
->>>>>>> 6da5f462
+    const synindex syn_id,
     const unsigned int lcid,
     Event& e,
     const std::vector< ConnectorModel* >& cm )
@@ -417,7 +415,7 @@
     {
       typename ConnectionT::CommonPropertiesType const& cp = static_cast< GenericConnectorModel< ConnectionT >* >( cm[ syn_id_ ] )->get_common_properties();
       C_[ lcid ].send( e, tid, cp );
-      send_weight_event( tid, syn_index, lcid, e, cp );
+      send_weight_event( tid, syn_id, lcid, e, cp );
     }
     return C_[ lcid ].has_source_subsequent_targets();
   }
@@ -425,7 +423,7 @@
   // implemented in connector_base_impl.h
   void
   send_weight_event( const thread tid,
-    const synindex syn_index,
+    const synindex syn_id,
     const unsigned int lcid,
     Event& e,
     const CommonSynapseProperties& cp );
