--- conflicted
+++ resolved
@@ -177,84 +177,10 @@
   void reset_kernel();
 
   /**
-<<<<<<< HEAD
-   * Reset the network to the state at T = 0.
-   */
-  void reset_network();
-=======
-   * Registers a fundamental model for use with the network.
-   * @param   m     Model object.
-   * @param   private_model  If true, model is not entered in modeldict.
-   * @return void
-   * @note The Network calls the Model object's destructor at exit.
-   * @see register_model
-   */
-  void register_basis_model( Model& m, bool private_model = false );
-
-  /**
-   * Register a built-in model for use with the network.
-   * Also enters the model in modeldict, unless private_model is true.
-   * @param   m     Model object.
-   * @param   private_model  If true, model is not entered in modeldict.
-   * @return Model ID assigned by network
-   * @note The Network calls the Model object's destructor at exit.
-   */
-  index register_model( Model& m, bool private_model = false );
-
-  /**
-   * Copy an existing model and register it as a new model.
-   * This function allows users to create their own, cloned models.
-   * @param old_id The id of the existing model.
-   * @param new_name The name of the new model.
-   * @retval Index, identifying the new Model object.
-   * @see copy_synapse_prototype()
-   */
-  index copy_model( index old_id, std::string new_name );
-
-  /**
-   * Register a synapse prototype at the connection manager.
-   */
-  synindex register_synapse_prototype( ConnectorModel* cf );
-
-  /**
-   * Copy an existing synapse type.
-   * @see copy_model(), ConnectionManager::copy_synapse_prototype()
-   */
-  int copy_synapse_prototype( index sc, std::string );
->>>>>>> 4f9c26ba
-
-  /**
    * Add a connectivity rule, i.e. the respective ConnBuilderFactory.
    */
   template < typename ConnBuilder >
   void register_conn_builder( const std::string& name );
-
-  /**
-<<<<<<< HEAD
-   * Return the Model for a given GID.
-   */
-  Model* get_model_of_gid( index );
-
-  /**
-   * Return the Model ID for a given GID.
-   */
-  index get_model_id_of_gid( index );
-
-  /**
-   * Return the contiguous range of ids of nodes with the same model
-   * than the node with the given GID.
-   */
-  const modelrange& get_contiguous_gid_range( index gid ) const;
-=======
-   * Return the model id for a given model name.
-   */
-  int get_model_id( const char[] ) const;
-
-  /**
-   * Return the Model for a given model ID.
-   */
-  Model* get_model( index ) const;
->>>>>>> 4f9c26ba
 
   /**
    * Add a number of nodes to the network.
@@ -563,15 +489,6 @@
   const SiblingContainer* get_thread_siblings( index n ) const;
 
   /**
-<<<<<<< HEAD
-   * return current communication style.
-   * A result of true means off_grid, false means on_grid communication.
-   */
-  bool get_off_grid_communication() const;
-
-  /**
-=======
->>>>>>> 4f9c26ba
    * Set properties of a Node. The specified node must exist.
    * @throws nest::UnknownNode       Target does not exist in the network.
    * @throws nest::UnaccessedDictionaryEntry  Non-proxy target did not read dict entry.
@@ -895,50 +812,6 @@
   return connection_manager_.get_connections( params );
 }
 
-<<<<<<< HEAD
-inline Time const&
-Network::get_slice_origin() const
-{
-  return clock_;
-}
-
-inline Time
-Network::get_previous_slice_origin() const
-{
-  return clock_ - Time::step( min_delay_ );
-}
-
-inline Time const
-Network::get_time() const
-{
-  assert( not simulating_ );
-  return clock_ + Time::step( from_step_ );
-=======
-inline void
-Network::set_connector_defaults( const index sc, const DictionaryDatum& d )
-{
-  connection_manager_.set_prototype_status( sc, d );
-}
-
-inline DictionaryDatum
-Network::get_connector_defaults( index sc )
-{
-  return connection_manager_.get_prototype_status( sc );
-}
-
-inline synindex
-Network::register_synapse_prototype( ConnectorModel* cm )
-{
-  return connection_manager_.register_synapse_prototype( cm );
-}
-
-inline int
-Network::copy_synapse_prototype( index sc, std::string name )
-{
-  return connection_manager_.copy_synapse_prototype( sc, name );
->>>>>>> 4f9c26ba
-}
-
 inline Subnet*
 Network::get_root() const
 {
