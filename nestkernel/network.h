/*
 *  network.h
 *
 *  This file is part of NEST.
 *
 *  Copyright (C) 2004 The NEST Initiative
 *
 *  NEST is free software: you can redistribute it and/or modify
 *  it under the terms of the GNU General Public License as published by
 *  the Free Software Foundation, either version 2 of the License, or
 *  (at your option) any later version.
 *
 *  NEST is distributed in the hope that it will be useful,
 *  but WITHOUT ANY WARRANTY; without even the implied warranty of
 *  MERCHANTABILITY or FITNESS FOR A PARTICULAR PURPOSE.  See the
 *  GNU General Public License for more details.
 *
 *  You should have received a copy of the GNU General Public License
 *  along with NEST.  If not, see <http://www.gnu.org/licenses/>.
 *
 */

#ifndef NETWORK_H
#define NETWORK_H
#include "config.h"
#include <vector>
#include <string>
#include <typeinfo>
#include "nest_types.h"
#include "nest_time.h"
#include "model.h"
#include "exceptions.h"
#include "proxynode.h"
#include "connection_manager.h"
#include "modelrange.h"
#include "event.h"
#include "compose.hpp"
#include "dictdatum.h"
#include <ostream>
#include <cmath>

#include "dirent.h"
#include "errno.h"

#include "sparse_node_array.h"
#include "randomgen.h"
#include "communicator.h"

#ifdef M_ERROR
#undef M_ERROR
#endif

#ifdef _OPENMP
#include <omp.h>
#endif

#ifdef HAVE_MUSIC
#include "music_event_handler.h"
#endif

/**
 * @file network.h
 * Declarations for class Network.
 */
class TokenArray;
class SLIInterpreter;

namespace nest
{

class Subnet;
class SiblingContainer;
class Event;
class Node;
class GenericConnBuilderFactory;
class GIDCollection;
class VPManager;

/**
 * @defgroup network Network access and administration
 * @brief Network administration and scheduling.
 * This module contains all classes which are involved in the
 * administration of the Network and the scheduling during
 * simulation.
 */

/**
 * Main administrative interface to the network.
 * Class Network is responsible for
 * -# Administration of Model objects.
 * -# Administration of network Nodes.
 * -# Administration of the simulation time.
 * -# Update and scheduling during simulation.
 * -# Memory cleanup at exit.
 *
 * @see Node
 * @see Model
 * @ingroup user_interface
 * @ingroup network
 */

/* BeginDocumentation
Name: kernel - Global properties of the simulation kernel.

Description:
(start here.)

Parameters:
  The following parameters can be set in the status dictionary.

  data_path                stringtype  - A path, where all data is written to (default is the
current directory)
  data_prefix              stringtype  - A common prefix for all data files
  dict_miss_is_error       booltype    - Whether missed dictionary entries are treated as errors
  local_num_threads        integertype - The local number of threads (cf. global_num_virt_procs)
  max_delay                doubletype  - The maximum delay in the network
  min_delay                doubletype  - The minimum delay in the network
  ms_per_tic               doubletype  - The number of miliseconds per tic (cf. tics_per_ms,
tics_per_step)
  network_size             integertype - The number of nodes in the network
  num_connections          integertype - The number of connections in the network
  num_processes            integertype - The number of MPI processes
  num_rec_processes        integertype - The number of MPI processes reserved for recording spikes
  num_sim_processes        integertype - The number of MPI processes reserved for simulating neurons
  off_grid_spiking         booltype    - Whether to transmit precise spike times in MPI communicatio
  print_time               booltype    - Whether to print progress information during the simulation
  resolution               doubletype  - The resolution of the simulation (in ms)
  tics_per_ms              doubletype  - The number of tics per milisecond (cf. ms_per_tic,
tics_per_step)
  tics_per_step            integertype - The number of tics per simulation time step (cf.
ms_per_tic, tics_per_ms)
  time                     doubletype  - The current simulation time
  total_num_virtual_procs  integertype - The total number of virtual processes (cf.
local_num_threads)
  to_do                    integertype - The number of steps yet to be simulated
  T_max                    doubletype  - The largest representable time value
  T_min                    doubletype  - The smallest representable time value
SeeAlso: Simulate, Node
*/

class Network
{
  friend class VPManager;
  friend class EventDeliveryManager;

private:
  Network( SLIInterpreter& );
  static Network* network_instance_;
  static bool created_network_instance_;

  Network( Network const& );        // Don't Implement
  void operator=( Network const& ); // Don't Implement

public:
  /**
   * Create/destroy and access the Network singleton.
   */
  static void create_network( SLIInterpreter& );
  static void destroy_network();
  static Network& get_network();

  ~Network();

  /**
   * Reset deletes all nodes and reallocates all memory pools for
   * nodes.
   * @note Threading parameters as well as random number state
   * are not reset. This has to be done manually.
   */
  void reset();

  /**
   * Reset number of threads to one, reset device prefix to the
   * empty string and call reset().
   */
  void reset_kernel();

  /**
   * Reset the network to the state at T = 0.
   */
  void reset_network();

  /**
   * Registers a fundamental model for use with the network.
   * @param   m     Model object.
   * @param   private_model  If true, model is not entered in modeldict.
   * @return void
   * @note The Network calls the Model object's destructor at exit.
   * @see register_model
   */
  void register_basis_model( Model& m, bool private_model = false );

  /**
   * Register a built-in model for use with the network.
   * Also enters the model in modeldict, unless private_model is true.
   * @param   m     Model object.
   * @param   private_model  If true, model is not entered in modeldict.
   * @return Model ID assigned by network
   * @note The Network calls the Model object's destructor at exit.
   */
  index register_model( Model& m, bool private_model = false );

  /**
   * Copy an existing model and register it as a new model.
   * This function allows users to create their own, cloned models.
   * @param old_id The id of the existing model.
   * @param new_name The name of the new model.
   * @retval Index, identifying the new Model object.
   * @see copy_synapse_prototype()
   */
  index copy_model( index old_id, std::string new_name );

  /**
   * Register a synapse prototype at the connection manager.
   */
  synindex register_synapse_prototype( ConnectorModel* cf );

  /**
   * Copy an existing synapse type.
   * @see copy_model(), ConnectionManager::copy_synapse_prototype()
   */
  int copy_synapse_prototype( index sc, std::string );

  /**
   * Add a connectivity rule, i.e. the respective ConnBuilderFactory.
   */
  template < typename ConnBuilder >
  void register_conn_builder( const std::string& name );

  /**
   * Return the model id for a given model name.
   */
  int get_model_id( const char[] ) const;

  /**
   * Return the Model for a given model ID.
   */
  Model* get_model( index ) const;

  /**
   * Add a number of nodes to the network.
   * This function creates n Node objects of Model m and adds them
   * to the Network at the current position.
   * @param m valid Model ID.
   * @param n Number of Nodes to be created. Defaults to 1 if not
   * specified.
   * @throws nest::UnknownModelID
   */
  index add_node( index m, long_t n = 1 );

  /**
   * Restore nodes from an array of status dictionaries.
   * The following entries must be present in each dictionary:
   * /model - with the name or index of a neuron mode.
   *
   * The following entries are optional:
   * /parent - the node is created in the parent subnet
   *
   * Restore nodes uses the current working node as root. Thus, all
   * GIDs in the status dictionaties are offset by the GID of the current
   * working node. This allows entire subnetworks to be copied.
   */
  void restore_nodes( const ArrayDatum& );

  /**
   * Set the state (observable dynamic variables) of a node to model defaults.
   * @see Node::init_state()
   */
  void init_state( index );

  /**
   * Return total number of network nodes.
   * The size also includes all Subnet objects.
   */
  index size() const;

  /**
   * Connect two nodes. The source node is defined by its global ID.
   * The target node is defined by the node. The connection is
   * established on the thread/process that owns the target node.
   *
   * The parameters delay and weight have the default value NAN.
   * NAN is a special value in cmath, which describes double values that
   * are not a number. If delay or weight is omitted in a connect call,
   * NAN indicates this and weight/delay are set only, if they are valid.
   *
   * \param s GID of the sending Node.
   * \param target Pointer to target Node.
   * \param target_thread Thread that hosts the target node.
   * \param syn The synapse model to use.
   * \param d Delay of the connection (in ms).
   * \param w Weight of the connection.
   */
  void connect( index s,
    Node* target,
    thread target_thread,
    index syn,
    double_t d = NAN,
    double_t w = NAN );

  /**
   * Connect two nodes. The source node is defined by its global ID.
   * The target node is defined by the node. The connection is
   * established on the thread/process that owns the target node.
   *
   * The parameters delay and weight have the default value NAN.
   * NAN is a special value in cmath, which describes double values that
   * are not a number. If delay or weight is omitted in an connect call,
   * NAN indicates this and weight/delay are set only, if they are valid.
   *
   * \param s GID of the sending Node.
   * \param target Pointer to target Node.
   * \param target_thread Thread that hosts the target node.
   * \param syn The synapse model to use.
   * \param params parameter dict to configure the synapse
   * \param d Delay of the connection (in ms).
   * \param w Weight of the connection.
   */
  void connect( index s,
    Node* target,
    thread target_thread,
    index syn,
    DictionaryDatum& params,
    double_t d = NAN,
    double_t w = NAN );

  /**
   * Connect two nodes. The source node is defined by its global ID.
   * The target node is defined by the node. The connection is
   * established on the thread/process that owns the target node.
   *
   * \param s GID of the sending Node.
   * \param target pointer to target Node.
   * \param target_thread thread that hosts the target node
   * \param params parameter dict to configure the synapse
   * \param syn The synapse model to use.
   */
  bool connect( index s, index r, DictionaryDatum& params, index syn );

  void subnet_connect( Subnet&, Subnet&, int, index syn );

  /**
   * Connect from an array of dictionaries.
   */
  void connect( ArrayDatum& connectome );

  void divergent_connect( index s,
    const TokenArray r,
    const TokenArray weights,
    const TokenArray delays,
    index syn );
  /**
   * Connect one source node with many targets.
   * The dictionary d contains arrays for all the connections of type syn.
   */

  void divergent_connect( index s, DictionaryDatum d, index syn );

  void random_divergent_connect( index s,
    const TokenArray r,
    index n,
    const TokenArray w,
    const TokenArray d,
    bool,
    bool,
    index syn );

  void convergent_connect( const TokenArray s,
    index r,
    const TokenArray weights,
    const TokenArray delays,
    index syn );

  /**
   * Specialized version of convegent_connect
   * called by random_convergent_connect threaded
   */
  void convergent_connect( const std::vector< index >& s_id,
    index r,
    const TokenArray& weight,
    const TokenArray& delays,
    index syn );

  void random_convergent_connect( const TokenArray s,
    index t,
    index n,
    const TokenArray w,
    const TokenArray d,
    bool,
    bool,
    index syn );

  /**
   * Use openmp threaded parallelization to speed up connection.
   * Parallelize over target list.
   */
  void random_convergent_connect( TokenArray s,
    TokenArray t,
    TokenArray n,
    TokenArray w,
    TokenArray d,
    bool,
    bool,
    index syn );

  /**
   * Create connections.
   */
  void connect( const GIDCollection&,
    const GIDCollection&,
    const DictionaryDatum&,
    const DictionaryDatum& );

  DictionaryDatum get_connector_defaults( index sc );
  void set_connector_defaults( const index sc, const DictionaryDatum& d );

  DictionaryDatum get_synapse_status( index gid, index syn, port p, thread tid );
  void set_synapse_status( index gid, index syn, port p, thread tid, const DictionaryDatum& d );

  ArrayDatum get_connections( DictionaryDatum dict );

  Subnet* get_root() const; ///< return root subnet.
  Subnet* get_cwn() const;  ///< current working node.

  /**
   * Change current working node. The specified node must
   * exist and be a subnet.
   * @throws nest::IllegalOperation Target is no subnet.
   */
  void go_to( index );

  /**
   * Simulate for the given time .
   * This function performs the following steps
   * 1. set the new simulation time
   * 2. call prepare_simulation()
   * 3. call resume()
   * 4. call finalize_simulation()
   */
  void simulate( Time const& );

  /**
   * Resume the simulation after it was terminated.
   */
  void resume();

  /**
   * Terminate the simulation after the time-slice is finished.
   */
  void terminate();

  /**
   * Return true if NEST will be quit because of an error, false otherwise.
   */
  bool quit_by_error() const;

  /**
   * Return the exitcode that would be returned to the calling shell
   * if NEST would quit now.
   */
  int get_exitcode() const;

  void memory_info();

  void print( index, int );

  /**
   * Triggered by volume transmitter in update.
   * Triggeres updates for all connectors of dopamine synapses that
   * are registered with the volume transmitter with gid vt_gid.
   */
  void trigger_update_weight( const long_t vt_gid,
    const vector< spikecounter >& dopa_spikes,
    const double_t t_trig );


  /**
   * Return minimal connection delay.
   */
  delay get_min_delay() const;

  /**
   * Return maximal connection delay.
   */
  delay get_max_delay() const;

  /**
   * Get the time at the beginning of the current time slice.
   */
  Time const& get_slice_origin() const;

  /**
   * Get the time at the beginning of the previous time slice.
   */
  Time get_previous_slice_origin() const;

  /**
   * Precise time of simulation.
   * @note The precise time of the simulation is defined only
   *       while the simulation is not in progress.
   */
  Time const get_time() const;

  /**
   * Get random number client of a thread.
   * Defaults to thread 0 to allow use in non-threaded
   * context.  One may consider to introduce an additional
   * RNG just for the non-threaded context.
   */
  librandom::RngPtr get_rng( thread thrd = 0 ) const;

  /**
   * Get global random number client.
   * This grng must be used synchronized from all threads.
   */
  librandom::RngPtr get_grng() const;

  /**
   * Return the number of processes used during simulation.
   * This functions returns the number of processes.
   * Since each process has the same number of threads, the total number
   * of threads is given by get_num_threads()*get_num_processes().
   */
  thread get_num_processes() const;

  /**
   * Get number of recording processes.
   */
  thread get_num_rec_processes() const;

  /**
   * Get number of simulating processes.
   */
  thread get_num_sim_processes() const;

  /**
   * Set number of recording processes, switches NEST to global
   * spike detection mode.
   *
   * @param nrp  number of recording processes
   * @param called_by_reset   pass true when calling from Scheduler::reset()
   *
   * @note The `called_by_reset` parameter is a cludge to avoid a chicken-and-egg
   *       problem when resetting the kernel. It surpresses a test for existing
   *       nodes, trusting that the kernel will immediately afterwards delete all
   *       existing nodes.
   */
  void set_num_rec_processes( int nrp, bool called_by_reset );

  /**
   * Return true, if the given Node is on the local machine
   */
  bool is_local_node( Node* ) const;

  /**
   * Return true, if the given gid is on the local machine
   */
  bool is_local_gid( index gid ) const;

  /**
   * Return true, if the network has already been simulated for some time.
   * This does NOT indicate that simulate has been called (i.e. if Simulate
   * is called with 0 as argument, the flag is still set to false.)
   */
  bool get_simulated() const;

  /**
   * @defgroup net_access Network access
   * Functions to access network nodes.
   */

  /**
   * Return pointer of the specified Node.
   * @param i Index of the specified Node.
   * @param thr global thread index of the Node.
   *
   * @throws nest::UnknownNode       Target does not exist in the network.
   *
   * @ingroup net_access
   */
  Node* get_node( index, thread thr = 0 );

  /**
   * Return the Subnet that contains the thread siblings.
   * @param i Index of the specified Node.
   *
   * @throws nest::NoThreadSiblingsAvailable     Node does not have thread siblings.
   *
   * @ingroup net_access
   */
  const SiblingContainer* get_thread_siblings( index n ) const;

  /**
<<<<<<< HEAD
   * Check, if there are instances of a given model.
   * @param i index of the model to check for
   * @return true, if model is instantiated at least once.
   */
  bool model_in_use( index i );

=======
   * return current communication style.
   * A result of true means off_grid, false means on_grid communication.
   */
  bool get_off_grid_communication() const;
>>>>>>> 40962fc7

  /**
   * Set properties of a Node. The specified node must exist.
   * @throws nest::UnknownNode       Target does not exist in the network.
   * @throws nest::UnaccessedDictionaryEntry  Non-proxy target did not read dict entry.
   * @throws TypeMismatch            Array is not a flat & homogeneous array of integers.
   */
  void set_status( index, const DictionaryDatum& );

  /**
   * Get properties of a node. The specified node must exist.
   * @throws nest::UnknownNode       Target does not exist in the network.
   */
  DictionaryDatum get_status( index );

  /**
   * Execute a SLI command in the neuron's namespace.
   */
  int execute_sli_protected( DictionaryDatum, Name );

  /**
   * Return a reference to the model dictionary.
   */
  const Dictionary& get_modeldict();

  /**
   * Return the synapse dictionary
   */
  const Dictionary& get_synapsedict() const;

  /**
   * Calibrate clock after resolution change.
   */
  void calibrate_clock();


  /**
   * Does the network contain copies of models created using CopyModel?
   */
  bool has_user_models() const;

  /**
   * Ensure that all nodes in the network have valid thread-local IDs.
   */
  void ensure_valid_thread_local_ids();


  /**
   * Returns true if unread dictionary items should be treated as error.
   */
  bool dict_miss_is_error() const;

#ifdef HAVE_MUSIC
public:
  /**
   * Register a MUSIC input port (portname) with the port list.
   * This will increment the counter of the respective entry in the
   * music_in_portlist.
   */
  void register_music_in_port( std::string portname );

  /**
   * Unregister a MUSIC input port (portname) from the port list.
   * This will decrement the counter of the respective entry in the
   * music_in_portlist and remove the entry if the counter is 0
   * after decrementing it.
   */
  void unregister_music_in_port( std::string portname );

  /**
   * Register a node (of type music_input_proxy) with a given MUSIC
   * port (portname) and a specific channel. The proxy will be
   * notified, if a MUSIC event is being received on the respective
   * channel and port.
   */
  void register_music_event_in_proxy( std::string portname, int channel, nest::Node* mp );

  /**
   * Set the acceptable latency (latency) for a music input port (portname).
   */
  void set_music_in_port_acceptable_latency( std::string portname, double_t latency );
  void set_music_in_port_max_buffered( std::string portname, int_t maxbuffered );
  /**
   * Data structure to hold variables and parameters associated with a port.
   */
  struct MusicPortData
  {
    MusicPortData( size_t n, double_t latency, int_t m )
      : n_input_proxies( n )
      , acceptable_latency( latency )
      , max_buffered( m )
    {
    }
    MusicPortData()
    {
    }
    size_t n_input_proxies; // Counter for number of music_input proxies
                            // connected to this port
    double_t acceptable_latency;
    int_t max_buffered;
  };

  /**
   * The mapping between MUSIC input ports identified by portname
   * and the corresponding port variables and parameters.
   * @see register_music_in_port()
   * @see unregister_music_in_port()
   */
  std::map< std::string, MusicPortData > music_in_portlist_;

  /**
   * The mapping between MUSIC input ports identified by portname
   * and the corresponding MUSIC event handler.
   */
  std::map< std::string, MusicEventHandler > music_in_portmap_;

  /**
   * Publish all MUSIC input ports that were registered using
   * Network::register_music_event_in_proxy().
   */
  void publish_music_in_ports_();

  /**
   * Call update() for each of the registered MUSIC event handlers
   * to deliver all queued events to the target music_in_proxies.
   */
  void update_music_event_handlers_( Time const&, const long_t, const long_t );
#endif

  void
  set_model_defaults_modified()
  {
    model_defaults_modified_ = true;
  }
  bool
  model_defaults_modified() const
  {
    return model_defaults_modified_;
  }

  Node* thread_lid_to_node( thread t, targetindex thread_local_id ) const;

private:
  /**
   * Initialize the network data structures.
   * init_() is used by the constructor and by reset().
   * @see reset()
   */
  void init_();
  void destruct_nodes_();
  void clear_models_( bool called_from_destructor = false );

  /**
   * Helper function to set properties on single node.
   * @param node to set properties for
   * @param dictionary containing properties
   * @param if true (default), access flags are called before
   *        each call so Node::set_status_()
   * @throws UnaccessedDictionaryEntry
   */
  void set_status_single_node_( Node&, const DictionaryDatum&, bool clear_flags = true );

  SLIInterpreter& interpreter_;
  SparseNodeArray local_nodes_; //!< The network as sparse array of local nodes
  ConnectionManager connection_manager_;

  Subnet* root_;    //!< Root node.
  Subnet* current_; //!< Current working node (for insertion).

  /* BeginDocumentation
     Name: synapsedict - Dictionary containing all synapse models.
     Description:
     'synapsedict info' shows the contents of the dictionary
     FirstVersion: October 2005
     Author: Jochen Martin Eppler
     SeeAlso: info
  */
  Dictionary* synapsedict_; //!< Dictionary for synapse models.

  /* BeginDocumentation
     Name: modeldict - dictionary containing all devices and models of NEST
     Description:
     'modeldict info' shows the contents of the dictionary
     SeeAlso: info, Device, RecordingDevice, iaf_neuron, subnet
  */
  Dictionary* modeldict_; //!< Dictionary for models.

  /* BeginDocumentation
     Name: connruledict - dictionary containing all connectivity rules
     Description:
     This dictionary provides the connection rules that can be used
     in Connect.
     'connruledict info' shows the contents of the dictionary.
     SeeAlso: Connect
  */
  Dictionary* connruledict_; //!< Dictionary for connection rules.

  Model* siblingcontainer_model; //!< The model for the SiblingContainer class

  /**
   * The list of clean models. The first component of the pair is a
   * pointer to the actual Model, the second is a flag indicating if
   * the model is private. Private models are not entered into the
   * modeldict.
   */
  std::vector< std::pair< Model*, bool > > pristine_models_;

  std::vector< Model* > models_; //!< The list of available models
  std::vector< std::vector< Node* > >
    proxy_nodes_; //!< Placeholders for remote nodes, one per thread
  std::vector< Node* >
    dummy_spike_sources_; //!< Placeholders for spiking remote nodes, one per thread

  std::vector< GenericConnBuilderFactory* >
    connbuilder_factories_; //! ConnBuilder factories, indexed by connruledict_ elements.

  bool dict_miss_is_error_; //!< whether to throw exception on missed dictionary entries

  bool model_defaults_modified_; //!< whether any model defaults have been modified

  /************ Previously Scheduler ***************/
public:
  /**
   * All steps that must be done before a simulation.
   */
  void prepare_simulation();

  /**
   * Cleanup after the simulation.
   * @note never called?
   */
  void finalize_simulation();

  /** Update with OpenMP threading, if enabled. */
  void update();


  /**
   * Return the process id for a given virtual process. The real process' id
   * of a virtual process is defined by the relation: p = (vp mod P), where
   * P is the total number of processes.
   */
  thread get_process_id( thread vp ) const;


  /**
   * Get slice number. Increased by one for each slice. Can be used
   * to choose alternating buffers.
   */
  size_t get_slice() const;


private:
  /******** Member functions former owned by the scheduler ********/

  void init_scheduler_();

  /**
   * Prepare nodes for simulation and register nodes in node_list.
   * Calls prepare_node_() for each pertaining Node.
   * @see prepare_node_()
   */
  void prepare_nodes();

  /**
   * Initialized buffers, register in list of nodes to update/finalize.
   * @see prepare_nodes()
   */
  void prepare_node_( Node* );

  /**
   * Invoke finalize() on nodes registered for finalization.
   */
  void finalize_nodes();

  void advance_time_();

  void print_progress_();


  void create_rngs_( const bool ctor_call = false );
  void create_grng_( const bool ctor_call = false );

  /**
   * Update delay extrema to current values.
   *
   * Static since it only operates in static variables. This allows it to be
   * called from const-method get_status() as well.
   */
  void update_delay_extrema_();


  /**
   * Create up-to-date vector of local nodes, nodes_vec_.
   *
   * This method also sets the thread-local ID on all local nodes.
   */
  void update_nodes_vec_();


  /**
   * Increment total number of global spike detectors by 1
   */
  void increment_n_gsd();

  /**
   * Get total number of global spike detectors
   */
  index get_n_gsd();

private:
  /******** Member variables former owned by the scheduler ********/
  bool initialized_;
  bool simulating_; //!< true if simulation in progress

  index n_rec_procs_; //!< MPI processes dedicated for recording devices
  index n_sim_procs_; //!< MPI processes used for simulation

  index n_gsd_; //!< Total number of global spike detectors, used for distributing them over
                //!< recording processes

  vector< vector< Node* > > nodes_vec_; //!< Nodelists for unfrozen nodes
  index nodes_vec_network_size_;        //!< Network size when nodes_vec_ was last updated

  Time clock_;        //!< Network clock, updated once per slice
  delay slice_;       //!< current update slice
  delay to_do_;       //!< number of pending cycles.
  delay to_do_total_; //!< number of requested cycles in current simulation.
  delay from_step_;   //!< update clock_+from_step<=T<clock_+to_step_
  delay to_step_;     //!< update clock_+from_step<=T<clock_+to_step_

  timeval t_slice_begin_; //!< Wall-clock time at the begin of a time slice
  timeval t_slice_end_;   //!< Wall-clock time at the end of time slice
  long t_real_;           //!< Accumunated wall-clock time spent simulating (in us)

  bool terminate_; //!< Terminate on signal or error
  bool simulated_; //!< indicates whether the network has already been simulated for some time

  bool print_time_; //!< Indicates whether time should be printed during simulations (or not)

  std::vector< long_t > rng_seeds_; //!< The seeds of the local RNGs. These do not neccessarily
                                    //!< describe the state of the RNGs.

  long_t
    grng_seed_; //!< The seed of the global RNG, not neccessarily describing the state of the GRNG.

  delay min_delay_; //!< Value of the smallest delay in the network.

  delay max_delay_; //!< Value of the largest delay in the network in steps.

  /**
   * Vector of random number generators for threads.
   * There must be PRECISELY one rng per thread.
   */
  vector< librandom::RngPtr > rng_;

  /**
   * Global random number generator.
   * This rng must be synchronized on all threads
   */
  librandom::RngPtr grng_;
};

inline Network&
Network::get_network()
{
  assert( created_network_instance_ );
  return *network_instance_;
}

inline void
Network::terminate()
{
  terminate_ = true;
}

inline bool
Network::quit_by_error() const
{
  Token t = interpreter_.baselookup( Name( "systemdict" ) );
  DictionaryDatum systemdict = getValue< DictionaryDatum >( t );
  t = systemdict->lookup( Name( "errordict" ) );
  DictionaryDatum errordict = getValue< DictionaryDatum >( t );
  return getValue< bool >( errordict, "quitbyerror" );
}

inline int
Network::get_exitcode() const
{
  Token t = interpreter_.baselookup( Name( "statusdict" ) );
  DictionaryDatum statusdict = getValue< DictionaryDatum >( t );
  return getValue< long >( statusdict, "exitcode" );
}

inline index
Network::size() const
{
  return local_nodes_.get_max_gid() + 1;
}

inline Node*
Network::thread_lid_to_node( thread t, targetindex thread_local_id ) const
{
  return nodes_vec_[ t ][ thread_local_id ];
}

inline void
Network::connect( ArrayDatum& connectome )
{
  connection_manager_.connect( connectome );
}

inline DictionaryDatum
Network::get_synapse_status( index gid, index syn, port p, thread tid )
{
  return connection_manager_.get_synapse_status( gid, syn, p, tid );
}

inline void
Network::set_synapse_status( index gid, index syn, port p, thread tid, const DictionaryDatum& d )
{
  connection_manager_.set_synapse_status( gid, syn, p, tid, d );
}

inline ArrayDatum
Network::get_connections( DictionaryDatum params )
{
  return connection_manager_.get_connections( params );
}

inline void
Network::set_connector_defaults( const index sc, const DictionaryDatum& d )
{
  connection_manager_.set_prototype_status( sc, d );
}

inline DictionaryDatum
Network::get_connector_defaults( index sc )
{
  return connection_manager_.get_prototype_status( sc );
}

inline synindex
Network::register_synapse_prototype( ConnectorModel* cm )
{
  return connection_manager_.register_synapse_prototype( cm );
}

inline int
Network::copy_synapse_prototype( index sc, std::string name )
{
  return connection_manager_.copy_synapse_prototype( sc, name );
}

inline Time const&
Network::get_slice_origin() const
{
  return clock_;
}

inline Time
Network::get_previous_slice_origin() const
{
  return clock_ - Time::step( min_delay_ );
}

inline Time const
Network::get_time() const
{
  assert( not simulating_ );
  return clock_ + Time::step( from_step_ );
}

inline Subnet*
Network::get_root() const
{
  return root_;
}

inline Subnet*
Network::get_cwn( void ) const
{
  return current_;
}

inline thread
Network::get_num_processes() const
{
  return Communicator::get_num_processes();
}

inline thread
Network::get_num_rec_processes() const
{
  return n_rec_procs_;
}

inline thread
Network::get_num_sim_processes() const
{
  return n_sim_procs_;
}


inline bool
Network::is_local_gid( index gid ) const
{
  return local_nodes_.get_node_by_gid( gid ) != 0;
}

inline bool
Network::get_simulated() const
{
  return simulated_;
}

inline delay
Network::get_min_delay() const
{
  return min_delay_;
}

inline delay
Network::get_max_delay() const
{
  return max_delay_;
}

inline void
Network::trigger_update_weight( const long_t vt_gid,
  const vector< spikecounter >& dopa_spikes,
  const double_t t_trig )
{
  connection_manager_.trigger_update_weight( vt_gid, dopa_spikes, t_trig );
}


inline void
Network::calibrate_clock()
{
  clock_.calibrate();
}


inline librandom::RngPtr
Network::get_rng( thread t ) const
{
  assert( t < static_cast< thread >( rng_.size() ) );
  return rng_[ t ];
}

inline librandom::RngPtr
Network::get_grng() const
{
  return grng_;
}

inline Model*
Network::get_model( index m ) const
{
  if ( m >= models_.size() || models_[ m ] == 0 )
    throw UnknownModelID( m );

  return models_[ m ];
}



inline const Dictionary&
Network::get_modeldict()
{
  assert( modeldict_ != 0 );
  return *modeldict_;
}

inline const Dictionary&
Network::get_synapsedict() const
{
  assert( synapsedict_ != 0 );
  return *synapsedict_;
}

inline bool
Network::has_user_models() const
{
  return models_.size() > pristine_models_.size();
}

inline bool
Network::dict_miss_is_error() const
{
  return dict_miss_is_error_;
}

typedef lockPTR< Network > NetPtr;

//!< Functor to compare Models by their name.
class ModelComp : public std::binary_function< int, int, bool >
{
  const std::vector< Model* >& models;

public:
  ModelComp( const vector< Model* >& nmodels )
    : models( nmodels )
  {
  }
  bool operator()( int a, int b )
  {
    return models[ a ]->get_name() < models[ b ]->get_name();
  }
};

/****** former Scheduler functions ******/

inline void
Network::prepare_node_( Node* n )
{
  // Frozen nodes are initialized and calibrated, so that they
  // have ring buffers and can accept incoming spikes.
  n->init_buffers();
  n->calibrate();
}

inline size_t
Network::get_slice() const
{
  return slice_;
}


inline void
Network::increment_n_gsd()
{
  ++n_gsd_;
}

inline index
Network::get_n_gsd()
{
  return n_gsd_;
}

inline void
Network::ensure_valid_thread_local_ids()
{
  update_nodes_vec_();
}

} // namespace

#endif<|MERGE_RESOLUTION|>--- conflicted
+++ resolved
@@ -591,21 +591,6 @@
   const SiblingContainer* get_thread_siblings( index n ) const;
 
   /**
-<<<<<<< HEAD
-   * Check, if there are instances of a given model.
-   * @param i index of the model to check for
-   * @return true, if model is instantiated at least once.
-   */
-  bool model_in_use( index i );
-
-=======
-   * return current communication style.
-   * A result of true means off_grid, false means on_grid communication.
-   */
-  bool get_off_grid_communication() const;
->>>>>>> 40962fc7
-
-  /**
    * Set properties of a Node. The specified node must exist.
    * @throws nest::UnknownNode       Target does not exist in the network.
    * @throws nest::UnaccessedDictionaryEntry  Non-proxy target did not read dict entry.
