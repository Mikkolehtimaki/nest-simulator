--- conflicted
+++ resolved
@@ -39,16 +39,10 @@
 #include "nest_time.h"
 #include "nest_types.h"
 #include "node.h"
+#include "synaptic_element.h"
 
 // Includes from sli:
 #include "dictdatum.h"
-<<<<<<< HEAD
-=======
-#include "nest_time.h"
-#include "histentry.h"
-#include <deque>
-#include "synaptic_element.h"
->>>>>>> ed3cab67
 
 #define DEBUG_ARCHIVER 1
 
@@ -75,8 +69,8 @@
    * Copy Constructor.
    */
   Archiving_Node( const Archiving_Node& );
-
-  /**
+  /**
+
    * \fn double_t get_Ca_minus()
    * return the current value of Ca_minus
    */
