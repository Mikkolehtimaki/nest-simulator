/*
 *  mpi_manager.cpp
 *
 *  This file is part of NEST.
 *
 *  Copyright (C) 2004 The NEST Initiative
 *
 *  NEST is free software: you can redistribute it and/or modify
 *  it under the terms of the GNU General Public License as published by
 *  the Free Software Foundation, either version 2 of the License, or
 *  (at your option) any later version.
 *
 *  NEST is distributed in the hope that it will be useful,
 *  but WITHOUT ANY WARRANTY; without even the implied warranty of
 *  MERCHANTABILITY or FITNESS FOR A PARTICULAR PURPOSE.  See the
 *  GNU General Public License for more details.
 *
 *  You should have received a copy of the GNU General Public License
 *  along with NEST.  If not, see <http://www.gnu.org/licenses/>.
 *
 */

#include "mpi_manager.h"

// C++ includes:
#include <limits>
#include <numeric>

// Includes from libnestutil:
#include "compose.hpp"
#include "logging.h"
#include "stopwatch.h"

// Includes from nestkernel:
#include "kernel_manager.h"
#include "mpi_manager_impl.h"
#include "nest_types.h"

// Includes from sli:
#include "dictutils.h"

#ifdef HAVE_MPI

template <>
MPI_Datatype MPI_Type< int >::type = MPI_INT;
template <>
MPI_Datatype MPI_Type< double >::type = MPI_DOUBLE;
template <>
MPI_Datatype MPI_Type< long >::type = MPI_LONG;
template <>
MPI_Datatype MPI_Type< unsigned int >::type = MPI_INT;
template <>
MPI_Datatype MPI_Type< unsigned long >::type = MPI_UNSIGNED_LONG;

#endif /* #ifdef HAVE_MPI */

nest::MPIManager::MPIManager()
  : num_processes_( 1 )
  , rank_( 0 )
  , send_buffer_size_( 0 )
  , recv_buffer_size_( 0 )
  , use_mpi_( false )
  , buffer_size_target_data_( 1 )
  , buffer_size_spike_data_( 1 )
  , max_buffer_size_target_data_( 16777216 )
  , max_buffer_size_spike_data_( 8388608 )
  , adaptive_target_buffers_( true )
  , adaptive_spike_buffers_( true )
  , growth_factor_buffer_spike_data_( 1.5 )
  , growth_factor_buffer_target_data_( 1.5 )
  , shrink_factor_buffer_spike_data_( 1.1 )
  , send_recv_count_spike_data_per_rank_( 0 )
  , send_recv_count_target_data_per_rank_( 0 )
#ifdef HAVE_MPI
  , comm_step_( std::vector< int >() )
  , COMM_OVERFLOW_ERROR( std::numeric_limits< unsigned int >::max() )
  , comm( 0 )
  , MPI_OFFGRID_SPIKE( 0 )
#endif
{
}

#ifndef HAVE_MPI

void
nest::MPIManager::init_mpi( int*, char*** )
{
  // if ! HAVE_MPI, initialize process entries for 1 rank
  // use 2 processes entries (need at least two
  // entries per process to use flag of first entry as validity and
  // last entry to communicate end of communication)
  kernel().mpi_manager.set_buffer_size_target_data( 2 );
  kernel().mpi_manager.set_buffer_size_spike_data( 2 );

  recv_counts_secondary_events_in_int_per_rank_.resize( 1, 0 );
  recv_displacements_secondary_events_in_int_per_rank_.resize( 1, 0 );
  send_counts_secondary_events_in_int_per_rank_.resize( 1, 0 );
  send_displacements_secondary_events_in_int_per_rank_.resize( 1, 0 );
}

#else /* HAVE_MPI */

void
nest::MPIManager::set_communicator( MPI_Comm global_comm )
{
  comm = global_comm;
  MPI_Comm_size( comm, &num_processes_ );
  MPI_Comm_rank( comm, &rank_ );
  recv_buffer_size_ = send_buffer_size_ * get_num_processes();

  // use at least 2 * number of processes entries (need at least two
  // entries per process to use flag of first entry as validity and
  // last entry to communicate end of communication)
  kernel().mpi_manager.set_buffer_size_target_data( 2 * kernel().mpi_manager.get_num_processes() );
  kernel().mpi_manager.set_buffer_size_spike_data( 2 * kernel().mpi_manager.get_num_processes() );
}

void
nest::MPIManager::init_mpi( int* argc, char** argv[] )
{
  int init;
  MPI_Initialized( &init );

  if ( init == 0 )
  {
#ifdef HAVE_MUSIC
    kernel().music_manager.init_music( argc, argv );
    // get a communicator from MUSIC
    set_communicator( static_cast< MPI_Comm >( kernel().music_manager.communicator() ) );
#else  /* #ifdef HAVE_MUSIC */
    int provided_thread_level;
    MPI_Init_thread( argc, argv, MPI_THREAD_FUNNELED, &provided_thread_level );
    set_communicator( MPI_COMM_WORLD );
#endif /* #ifdef HAVE_MUSIC */
  }
  else
  {
#ifdef HAVE_MUSIC
    LOG( M_ERROR,
      "MPIManager::init_mpi()",
      "When compiled with MUSIC, NEST must be initialized before any other modules that call MPI_Init(). "
      "Calling MPI_Abort()." );
    comm = MPI_COMM_WORLD;
    mpi_abort( 1 );
#else
    set_communicator( MPI_COMM_WORLD );
#endif
  }

  recv_counts_secondary_events_in_int_per_rank_.resize( get_num_processes(), 0 );
  recv_displacements_secondary_events_in_int_per_rank_.resize( get_num_processes(), 0 );
  send_counts_secondary_events_in_int_per_rank_.resize( get_num_processes(), 0 );
  send_displacements_secondary_events_in_int_per_rank_.resize( get_num_processes(), 0 );

  // create off-grid-spike type for MPI communication
  // creating derived datatype
  OffGridSpike::assert_datatype_compatibility_();
  MPI_Datatype source_types[ 2 ];
  int blockcounts[ 2 ];
  MPI_Aint offsets[ 2 ];
  MPI_Aint start_address, address;
  OffGridSpike ogs( 0, 0.0 );

  // OffGridSpike.node_id
  offsets[ 0 ] = 0;
  source_types[ 0 ] = MPI_DOUBLE;
  blockcounts[ 0 ] = 1;

  // OffGridSpike.offset
  MPI_Get_address( &( ogs.node_id_ ), &start_address );
  MPI_Get_address( &( ogs.offset_ ), &address );
  offsets[ 1 ] = address - start_address;
  source_types[ 1 ] = MPI_DOUBLE;
  blockcounts[ 1 ] = 1;

  // generate and commit struct
  MPI_Type_create_struct( 2, blockcounts, offsets, source_types, &MPI_OFFGRID_SPIKE );
  MPI_Type_commit( &MPI_OFFGRID_SPIKE );

  use_mpi_ = true;
}

#endif /* #ifdef HAVE_MPI */

void
nest::MPIManager::initialize()
{
}

void
nest::MPIManager::finalize()
{
}

void
nest::MPIManager::set_status( const DictionaryDatum& dict )
{
  updateValue< bool >( dict, names::adaptive_target_buffers, adaptive_target_buffers_ );
  updateValue< bool >( dict, names::adaptive_spike_buffers, adaptive_spike_buffers_ );

  long new_buffer_size_target_data = buffer_size_target_data_;
  updateValue< long >( dict, names::buffer_size_target_data, new_buffer_size_target_data );
  if ( new_buffer_size_target_data != static_cast< long >( buffer_size_target_data_ )
    and new_buffer_size_target_data < static_cast< long >( max_buffer_size_target_data_ ) )
  {
    set_buffer_size_target_data( new_buffer_size_target_data );
  }

  long new_buffer_size_spike_data = buffer_size_spike_data_;
  updateValue< long >( dict, names::buffer_size_spike_data, new_buffer_size_spike_data );
  if ( new_buffer_size_spike_data != static_cast< long >( buffer_size_spike_data_ )
    and new_buffer_size_spike_data < static_cast< long >( max_buffer_size_spike_data_ ) )
  {
    set_buffer_size_spike_data( new_buffer_size_spike_data );
  }

  updateValue< double >( dict, names::growth_factor_buffer_spike_data, growth_factor_buffer_spike_data_ );
  updateValue< double >( dict, names::growth_factor_buffer_target_data, growth_factor_buffer_target_data_ );

  updateValue< long >( dict, names::max_buffer_size_target_data, max_buffer_size_target_data_ );
  updateValue< long >( dict, names::max_buffer_size_spike_data, max_buffer_size_spike_data_ );

  updateValue< double >( dict, names::shrink_factor_buffer_spike_data, shrink_factor_buffer_spike_data_ );
}

void
nest::MPIManager::get_status( DictionaryDatum& dict )
{
  def< long >( dict, names::num_processes, num_processes_ );
  def< bool >( dict, names::adaptive_spike_buffers, adaptive_spike_buffers_ );
  def< bool >( dict, names::adaptive_target_buffers, adaptive_target_buffers_ );
  def< size_t >( dict, names::buffer_size_target_data, buffer_size_target_data_ );
  def< size_t >( dict, names::buffer_size_spike_data, buffer_size_spike_data_ );
  def< size_t >( dict, names::send_buffer_size_secondary_events, get_send_buffer_size_secondary_events_in_int() );
  def< size_t >( dict, names::recv_buffer_size_secondary_events, get_recv_buffer_size_secondary_events_in_int() );
  def< size_t >( dict, names::max_buffer_size_spike_data, max_buffer_size_spike_data_ );
  def< size_t >( dict, names::max_buffer_size_target_data, max_buffer_size_target_data_ );
  def< double >( dict, names::growth_factor_buffer_spike_data, growth_factor_buffer_spike_data_ );
  def< double >( dict, names::growth_factor_buffer_target_data, growth_factor_buffer_target_data_ );
}

#ifdef HAVE_MPI

void
nest::MPIManager::mpi_finalize( int exitcode )
{
  MPI_Type_free( &MPI_OFFGRID_SPIKE );

  int finalized;
  MPI_Finalized( &finalized );

  int initialized;
  MPI_Initialized( &initialized );

  if ( finalized == 0 and initialized == 1 )
  {
    if ( exitcode == 0 )
    {
      kernel().music_manager.music_finalize(); // calls MPI_Finalize()
    }
    else
    {
      LOG( M_INFO, "MPIManager::finalize()", "Calling MPI_Abort() due to errors in the script." );
      mpi_abort( exitcode );
    }
  }
}

#else /* #ifdef HAVE_MPI */

void
nest::MPIManager::mpi_finalize( int )
{
}

#endif /* #ifdef HAVE_MPI */

#ifdef HAVE_MPI

void
nest::MPIManager::mpi_abort( int exitcode )
{
  MPI_Abort( comm, exitcode );
}


std::string
nest::MPIManager::get_processor_name()
{
  char name[ 1024 ];
  int len;
  MPI_Get_processor_name( name, &len );
  name[ len ] = '\0';
  return name;
}

void
nest::MPIManager::communicate( std::vector< long >& local_nodes, std::vector< long >& global_nodes )
{
  size_t np = get_num_processes();
  // Get size of buffers
  std::vector< int > num_nodes_per_rank( np );
  num_nodes_per_rank[ get_rank() ] = local_nodes.size();
  communicate( num_nodes_per_rank );

  size_t num_globals = std::accumulate( num_nodes_per_rank.begin(), num_nodes_per_rank.end(), 0 );
  global_nodes.resize( num_globals, 0L );

  // Set up displacements vector. Entry i specifies the displacement (relative
  // to recv_buffer ) at which to place the incoming data from process i
  std::vector< int > displacements( np, 0 );
  for ( size_t i = 1; i < np; ++i )
  {
    displacements.at( i ) = displacements.at( i - 1 ) + num_nodes_per_rank.at( i - 1 );
  }

  MPI_Allgatherv( &local_nodes[ 0 ],
    local_nodes.size(),
    MPI_Type< long >::type,
    &global_nodes[ 0 ],
    &num_nodes_per_rank[ 0 ],
    &displacements[ 0 ],
    MPI_Type< long >::type,
    comm );
}

void
nest::MPIManager::communicate( std::vector< unsigned int >& send_buffer,
  std::vector< unsigned int >& recv_buffer,
  std::vector< int >& displacements )
{
  displacements.resize( num_processes_, 0 );
  if ( get_num_processes() == 1 ) // purely thread-based
  {
    displacements[ 0 ] = 0;
    if ( static_cast< unsigned int >( recv_buffer_size_ ) < send_buffer.size() )
    {
      recv_buffer_size_ = send_buffer_size_ = send_buffer.size();
      recv_buffer.resize( recv_buffer_size_ );
    }
    recv_buffer.swap( send_buffer );
  }
  else
  {
    communicate_Allgather( send_buffer, recv_buffer, displacements );
  }
}

void
nest::MPIManager::communicate_Allgather( std::vector< unsigned int >& send_buffer,
  std::vector< unsigned int >& recv_buffer,
  std::vector< int >& displacements )
{
  std::vector< int > recv_counts( get_num_processes(), send_buffer_size_ );

  // attempt Allgather
  if ( send_buffer.size() == static_cast< unsigned int >( send_buffer_size_ ) )
  {
    MPI_Allgather(
      &send_buffer[ 0 ], send_buffer_size_, MPI_UNSIGNED, &recv_buffer[ 0 ], send_buffer_size_, MPI_UNSIGNED, comm );
  }
  else
  {
    // DEC cxx required 0U literal, HEP 2007-03-26
    std::vector< unsigned int > overflow_buffer( send_buffer_size_, 0U );
    overflow_buffer[ 0 ] = COMM_OVERFLOW_ERROR;
    overflow_buffer[ 1 ] = send_buffer.size();
    MPI_Allgather( &overflow_buffer[ 0 ],
      send_buffer_size_,
      MPI_UNSIGNED,
      &recv_buffer[ 0 ],
      send_buffer_size_,
      MPI_UNSIGNED,
      comm );
  }
  // check for overflow condition
  int disp = 0;
  unsigned int max_recv_count = send_buffer_size_;
  bool overflow = false;
  for ( int pid = 0; pid < get_num_processes(); ++pid )
  {
    unsigned int block_disp = pid * send_buffer_size_;
    displacements[ pid ] = disp;
    if ( recv_buffer[ block_disp ] == COMM_OVERFLOW_ERROR )
    {
      overflow = true;
      recv_counts[ pid ] = recv_buffer[ block_disp + 1 ];
      if ( static_cast< unsigned int >( recv_counts[ pid ] ) > max_recv_count )
      {
        max_recv_count = recv_counts[ pid ];
      }
    }
    disp += recv_counts[ pid ];
  }

  // do Allgatherv if necessary
  if ( overflow )
  {
    recv_buffer.resize( disp, 0 );
    MPI_Allgatherv( &send_buffer[ 0 ],
      send_buffer.size(),
      MPI_UNSIGNED,
      &recv_buffer[ 0 ],
      &recv_counts[ 0 ],
      &displacements[ 0 ],
      MPI_UNSIGNED,
      comm );
    send_buffer_size_ = max_recv_count;
    recv_buffer_size_ = send_buffer_size_ * get_num_processes();
  }
}

template < typename T >
void
nest::MPIManager::communicate_Allgather( std::vector< T >& send_buffer,
  std::vector< T >& recv_buffer,
  std::vector< int >& displacements )
{
  std::vector< int > recv_counts( get_num_processes(), send_buffer_size_ );

  // attempt Allgather
  if ( send_buffer.size() == static_cast< unsigned int >( send_buffer_size_ ) )
  {
    MPI_Allgather( &send_buffer[ 0 ],
      send_buffer_size_,
      MPI_Type< T >::type,
      &recv_buffer[ 0 ],
      send_buffer_size_,
      MPI_Type< T >::type,
      comm );
  }
  else
  {
    // DEC cxx required 0U literal, HEP 2007-03-26
    std::vector< unsigned int > overflow_buffer( send_buffer_size_, 0U );
    overflow_buffer[ 0 ] = COMM_OVERFLOW_ERROR;
    overflow_buffer[ 1 ] = send_buffer.size();
    MPI_Allgather( &overflow_buffer[ 0 ],
      send_buffer_size_,
      MPI_Type< T >::type,
      &recv_buffer[ 0 ],
      send_buffer_size_,
      MPI_Type< T >::type,
      comm );
  }
  // check for overflow condition
  int disp = 0;
  unsigned int max_recv_count = send_buffer_size_;
  bool overflow = false;
  for ( int pid = 0; pid < get_num_processes(); ++pid )
  {
    unsigned int block_disp = pid * send_buffer_size_;
    displacements[ pid ] = disp;
    if ( recv_buffer[ block_disp ] == COMM_OVERFLOW_ERROR )
    {
      overflow = true;
      recv_counts[ pid ] = recv_buffer[ block_disp + 1 ];
      if ( static_cast< unsigned int >( recv_counts[ pid ] ) > max_recv_count )
      {
        max_recv_count = recv_counts[ pid ];
      }
    }
    disp += recv_counts[ pid ];
  }

  // do Allgatherv if necessary
  if ( overflow )
  {
    recv_buffer.resize( disp, 0 );
    MPI_Allgatherv( &send_buffer[ 0 ],
      send_buffer.size(),
      MPI_Type< T >::type,
      &recv_buffer[ 0 ],
      &recv_counts[ 0 ],
      &displacements[ 0 ],
      MPI_Type< T >::type,
      comm );
    send_buffer_size_ = max_recv_count;
    recv_buffer_size_ = send_buffer_size_ * get_num_processes();
  }
}

void
nest::MPIManager::communicate( std::vector< OffGridSpike >& send_buffer,
  std::vector< OffGridSpike >& recv_buffer,
  std::vector< int >& displacements )
{
  displacements.resize( num_processes_, 0 );
  if ( get_num_processes() == 1 ) // purely thread-based
  {
    displacements[ 0 ] = 0;
    if ( static_cast< unsigned int >( recv_buffer_size_ ) < send_buffer.size() )
    {
      recv_buffer_size_ = send_buffer_size_ = send_buffer.size();
      recv_buffer.resize( recv_buffer_size_ );
    }
    recv_buffer.swap( send_buffer );
  }
  else
  {
    communicate_Allgather( send_buffer, recv_buffer, displacements );
  }
}

void
nest::MPIManager::communicate_Allgather( std::vector< OffGridSpike >& send_buffer,
  std::vector< OffGridSpike >& recv_buffer,
  std::vector< int >& displacements )
{
  std::vector< int > recv_counts( get_num_processes(), send_buffer_size_ );
  // attempt Allgather
  if ( send_buffer.size() == static_cast< unsigned int >( send_buffer_size_ ) )
  {
    MPI_Allgather( &send_buffer[ 0 ],
      send_buffer_size_,
      MPI_OFFGRID_SPIKE,
      &recv_buffer[ 0 ],
      send_buffer_size_,
      MPI_OFFGRID_SPIKE,
      comm );
  }
  else
  {
    std::vector< OffGridSpike > overflow_buffer( send_buffer_size_ );
    overflow_buffer[ 0 ] = OffGridSpike( COMM_OVERFLOW_ERROR, 0.0 );
    overflow_buffer[ 1 ] = OffGridSpike( send_buffer.size(), 0.0 );
    MPI_Allgather( &overflow_buffer[ 0 ],
      send_buffer_size_,
      MPI_OFFGRID_SPIKE,
      &recv_buffer[ 0 ],
      send_buffer_size_,
      MPI_OFFGRID_SPIKE,
      comm );
  }

  // check for overflow condition
  int disp = 0;
  unsigned int max_recv_count = send_buffer_size_;
  bool overflow = false;
  for ( int pid = 0; pid < get_num_processes(); ++pid )
  {
    unsigned int block_disp = pid * send_buffer_size_;
    displacements[ pid ] = disp;
    if ( ( recv_buffer[ block_disp ] ).get_node_id() == COMM_OVERFLOW_ERROR )
    {
      overflow = true;
      recv_counts[ pid ] = ( recv_buffer[ block_disp + 1 ] ).get_node_id();
      if ( static_cast< unsigned int >( recv_counts[ pid ] ) > max_recv_count )
      {
        max_recv_count = recv_counts[ pid ];
      }
    }
    disp += recv_counts[ pid ];
  }

  // do Allgatherv if necessary
  if ( overflow )
  {
    recv_buffer.resize( disp );
    MPI_Allgatherv( &send_buffer[ 0 ],
      send_buffer.size(),
      MPI_OFFGRID_SPIKE,
      &recv_buffer[ 0 ],
      &recv_counts[ 0 ],
      &displacements[ 0 ],
      MPI_OFFGRID_SPIKE,
      comm );
    send_buffer_size_ = max_recv_count;
    recv_buffer_size_ = send_buffer_size_ * get_num_processes();
  }
}

void
nest::MPIManager::communicate( std::vector< double >& send_buffer,
  std::vector< double >& recv_buffer,
  std::vector< int >& displacements )
{
  // get size of buffers
  std::vector< int > n_nodes( get_num_processes() );
  n_nodes[ get_rank() ] = send_buffer.size();
  communicate( n_nodes );
  // Set up displacements vector.
  displacements.resize( get_num_processes(), 0 );
  for ( int i = 1; i < get_num_processes(); ++i )
  {
    displacements.at( i ) = displacements.at( i - 1 ) + n_nodes.at( i - 1 );
  }

  // Calculate total number of node data items to be gathered.
  size_t n_globals = std::accumulate( n_nodes.begin(), n_nodes.end(), 0 );

  if ( n_globals != 0 )
  {
    recv_buffer.resize( n_globals, 0.0 );
    communicate_Allgatherv( send_buffer, recv_buffer, displacements, n_nodes );
  }
  else
  {
    recv_buffer.clear();
  }
}

void
nest::MPIManager::communicate( std::vector< unsigned long >& send_buffer,
  std::vector< unsigned long >& recv_buffer,
  std::vector< int >& displacements )
{
  // get size of buffers
  std::vector< int > n_nodes( num_processes_ );
  n_nodes[ rank_ ] = send_buffer.size();
  communicate( n_nodes );
  // Set up displacements vector.
  displacements.resize( num_processes_, 0 );
  for ( int i = 1; i < num_processes_; ++i )
  {
    displacements.at( i ) = displacements.at( i - 1 ) + n_nodes.at( i - 1 );
  }

  // Calculate total number of node data items to be gathered.
  size_t n_globals = std::accumulate( n_nodes.begin(), n_nodes.end(), 0 );

  if ( n_globals != 0 )
  {
    recv_buffer.resize( n_globals, 0.0 );
    communicate_Allgatherv( send_buffer, recv_buffer, displacements, n_nodes );
  }
  else
  {
    recv_buffer.clear();
  }
}

void
nest::MPIManager::communicate( std::vector< int >& send_buffer,
  std::vector< int >& recv_buffer,
  std::vector< int >& displacements )
{
  // get size of buffers
  std::vector< int > n_nodes( num_processes_ );
  n_nodes[ rank_ ] = send_buffer.size();
  communicate( n_nodes );
  // Set up displacements vector.
  displacements.resize( num_processes_, 0 );
  for ( int i = 1; i < num_processes_; ++i )
  {
    displacements.at( i ) = displacements.at( i - 1 ) + n_nodes.at( i - 1 );
  }

  // Calculate total number of node data items to be gathered.
  size_t n_globals = std::accumulate( n_nodes.begin(), n_nodes.end(), 0 );

  if ( n_globals != 0 )
  {
    recv_buffer.resize( n_globals, 0.0 );
    communicate_Allgatherv( send_buffer, recv_buffer, displacements, n_nodes );
  }
  else
  {
    recv_buffer.clear();
  }
}

void
nest::MPIManager::communicate( double send_val, std::vector< double >& recv_buffer )
{
  recv_buffer.resize( get_num_processes() );
  MPI_Allgather( &send_val, 1, MPI_DOUBLE, &recv_buffer[ 0 ], 1, MPI_DOUBLE, comm );
}


/**
 * communicate function for sending set-up information
 */
void
nest::MPIManager::communicate( std::vector< int >& buffer )
{
  communicate_Allgather( buffer );
}

void
nest::MPIManager::communicate( std::vector< long >& buffer )
{
  communicate_Allgather( buffer );
}

void
nest::MPIManager::communicate_Allgather( std::vector< int >& buffer )
{
  // avoid aliasing, see http://www.mpi-forum.org/docs/mpi-11-html/node10.html
  int my_val = buffer[ get_rank() ];
  MPI_Allgather( &my_val, 1, MPI_INT, &buffer[ 0 ], 1, MPI_INT, comm );
}

/*
 * Sum across all rank
 */
void
nest::MPIManager::communicate_Allreduce_sum_in_place( double buffer )
{
  MPI_Allreduce( MPI_IN_PLACE, &buffer, 1, MPI_Type< double >::type, MPI_SUM, comm );
}

void
nest::MPIManager::communicate_Allreduce_sum_in_place( std::vector< double >& buffer )
{
  MPI_Allreduce( MPI_IN_PLACE, &buffer[ 0 ], buffer.size(), MPI_Type< double >::type, MPI_SUM, comm );
}

void
nest::MPIManager::communicate_Allreduce_sum_in_place( std::vector< int >& buffer )
{
  MPI_Allreduce( MPI_IN_PLACE, &buffer[ 0 ], buffer.size(), MPI_Type< int >::type, MPI_SUM, comm );
}

void
nest::MPIManager::communicate_Allreduce_sum( std::vector< double >& send_buffer, std::vector< double >& recv_buffer )
{
  assert( recv_buffer.size() == send_buffer.size() );
  MPI_Allreduce( &send_buffer[ 0 ], &recv_buffer[ 0 ], send_buffer.size(), MPI_Type< double >::type, MPI_SUM, comm );
}

void
<<<<<<< HEAD
nest::MPIManager::communicate_Allreduce_max_in_place( std::vector< long >& buffer )
{
  MPI_Allreduce( MPI_IN_PLACE, &buffer[ 0 ], 1, MPI_LONG, MPI_MAX, comm );
}

double
nest::MPIManager::min_cross_ranks( double value )
{
  MPI_Allreduce( MPI_IN_PLACE, &value, 1, MPI_DOUBLE, MPI_MIN, comm );
  return value;
}

double
nest::MPIManager::max_cross_ranks( double value )
{
  MPI_Allreduce( MPI_IN_PLACE, &value, 1, MPI_DOUBLE, MPI_MAX, comm );
  return value;
}

void
=======
>>>>>>> 1dbf6986
nest::MPIManager::communicate_Allgather( std::vector< long >& buffer )
{
  // avoid aliasing, see http://www.mpi-forum.org/docs/mpi-11-html/node10.html
  long my_val = buffer[ get_rank() ];
  MPI_Allgather( &my_val, 1, MPI_LONG, &buffer[ 0 ], 1, MPI_LONG, comm );
}

void
nest::MPIManager::communicate_Alltoall_( void* send_buffer, void* recv_buffer, const unsigned int send_recv_count )
{
  MPI_Alltoall( send_buffer, send_recv_count, MPI_UNSIGNED, recv_buffer, send_recv_count, MPI_UNSIGNED, comm );
}

void
nest::MPIManager::communicate_Alltoallv_( void* send_buffer,
  const int* send_counts,
  const int* send_displacements,
  void* recv_buffer,
  const int* recv_counts,
  const int* recv_displacements )
{
  MPI_Alltoallv( send_buffer,
    send_counts,
    send_displacements,
    MPI_UNSIGNED,
    recv_buffer,
    recv_counts,
    recv_displacements,
    MPI_UNSIGNED,
    comm );
}

void
nest::MPIManager::communicate_recv_counts_secondary_events()
{

  communicate_Alltoall(
    recv_counts_secondary_events_in_int_per_rank_, send_counts_secondary_events_in_int_per_rank_, 1 );

  std::partial_sum( send_counts_secondary_events_in_int_per_rank_.begin(),
    send_counts_secondary_events_in_int_per_rank_.end() - 1,
    send_displacements_secondary_events_in_int_per_rank_.begin() + 1 );
}

/**
 * Ensure all processes have reached the same stage by waiting until all
 * processes have sent a dummy message to process 0.
 */
void
nest::MPIManager::synchronize()
{
  MPI_Barrier( comm );
}


// any_true: takes a single bool, exchanges with all other processes,
// and returns "true" if one or more processes provide "true"
bool
nest::MPIManager::any_true( const bool my_bool )
{
  if ( get_num_processes() == 1 )
  {
    return my_bool;
  }

  // since there is no MPI_BOOL we first convert to int
  int my_int = my_bool;

  std::vector< int > all_int( get_num_processes() );
  MPI_Allgather( &my_int, 1, MPI_INT, &all_int[ 0 ], 1, MPI_INT, comm );
  // check if any MPI process sent a "true"
  for ( unsigned int i = 0; i < all_int.size(); ++i )
  {
    if ( all_int[ i ] != 0 )
    {
      return true;
    }
  }

  return false;
}

// average communication time for a packet size of num_bytes using Allgather
double
nest::MPIManager::time_communicate( int num_bytes, int samples )
{
  if ( get_num_processes() == 1 )
  {
    return 0.0;
  }
  unsigned int packet_length = num_bytes / sizeof( unsigned int );
  if ( packet_length < 1 )
  {
    packet_length = 1;
  }
  std::vector< unsigned int > test_send_buffer( packet_length );
  std::vector< unsigned int > test_recv_buffer( packet_length * get_num_processes() );
  // start time measurement here
  Stopwatch foo;
  foo.start();
  for ( int i = 0; i < samples; ++i )
  {
    MPI_Allgather(
      &test_send_buffer[ 0 ], packet_length, MPI_UNSIGNED, &test_recv_buffer[ 0 ], packet_length, MPI_UNSIGNED, comm );
  }
  // finish time measurement here
  foo.stop();
  return foo.elapsed() / samples;
}

// average communication time for a packet size of num_bytes using Allgatherv
double
nest::MPIManager::time_communicatev( int num_bytes, int samples )
{
  if ( get_num_processes() == 1 )
  {
    return 0.0;
  }
  unsigned int packet_length = num_bytes / sizeof( unsigned int );
  if ( packet_length < 1 )
  {
    packet_length = 1;
  }
  std::vector< unsigned int > test_send_buffer( packet_length );
  std::vector< unsigned int > test_recv_buffer( packet_length * get_num_processes() );
  std::vector< int > n_nodes( get_num_processes(), packet_length );
  std::vector< int > displacements( get_num_processes(), 0 );

  for ( int i = 1; i < get_num_processes(); ++i )
  {
    displacements.at( i ) = displacements.at( i - 1 ) + n_nodes.at( i - 1 );
  }

  // start time measurement here
  Stopwatch foo;
  foo.start();
  for ( int i = 0; i < samples; ++i )
  {
    communicate_Allgatherv( test_send_buffer, test_recv_buffer, displacements, n_nodes );
  }

  // finish time measurement here
  foo.stop();
  return foo.elapsed() / samples;
}

// average communication time for a packet size of num_bytes
double
nest::MPIManager::time_communicate_offgrid( int num_bytes, int samples )
{
  if ( get_num_processes() == 1 )
  {
    return 0.0;
  }
  unsigned int packet_length = num_bytes / sizeof( OffGridSpike );
  if ( packet_length < 1 )
  {
    packet_length = 1;
  }
  std::vector< OffGridSpike > test_send_buffer( packet_length );
  std::vector< OffGridSpike > test_recv_buffer( packet_length * get_num_processes() );
  // start time measurement here
  Stopwatch foo;
  foo.start();
  for ( int i = 0; i < samples; ++i )
  {
    MPI_Allgather( &test_send_buffer[ 0 ],
      packet_length,
      MPI_OFFGRID_SPIKE,
      &test_recv_buffer[ 0 ],
      packet_length,
      MPI_OFFGRID_SPIKE,
      comm );
  }
  // finish time measurement here
  foo.stop();
  return foo.elapsed() / samples;
}

// average communication time for a packet size of num_bytes using Alltoall
double
nest::MPIManager::time_communicate_alltoall( int num_bytes, int samples )
{
  if ( get_num_processes() == 1 )
  {
    return 0.0;
  }
  unsigned int packet_length = num_bytes / sizeof( unsigned int );        // this size should be sent to each process
  unsigned int total_packet_length = packet_length * get_num_processes(); // total size of send and receive buffers
  if ( total_packet_length < 1 )
  {
    total_packet_length = 1;
  }
  std::vector< unsigned int > test_send_buffer( total_packet_length );
  std::vector< unsigned int > test_recv_buffer( total_packet_length );
  // start time measurement here
  Stopwatch foo;
  foo.start();
  for ( int i = 0; i < samples; ++i )
  {
    MPI_Alltoall(
      &test_send_buffer[ 0 ], packet_length, MPI_UNSIGNED, &test_recv_buffer[ 0 ], packet_length, MPI_UNSIGNED, comm );
  }
  // finish time measurement here
  foo.stop();
  return foo.elapsed() / samples;
}

// average communication time for a packet size of num_bytes using Alltoallv
double
nest::MPIManager::time_communicate_alltoallv( int num_bytes, int samples )
{
  if ( get_num_processes() == 1 )
  {
    return 0.0;
  }
  unsigned int packet_length = num_bytes / sizeof( unsigned int );        // this size should be sent to each process
  unsigned int total_packet_length = packet_length * get_num_processes(); // total size of send and receive buffers
  if ( total_packet_length < 1 )
  {
    total_packet_length = 1;
  }
  std::vector< unsigned int > test_send_buffer( total_packet_length );
  std::vector< unsigned int > test_recv_buffer( total_packet_length );
  std::vector< int > n_nodes( get_num_processes(), packet_length );
  std::vector< int > displacements( get_num_processes(), 0 );

  for ( int i = 1; i < get_num_processes(); ++i )
  {
    displacements.at( i ) = displacements.at( i - 1 ) + n_nodes.at( i - 1 );
  }

  // start time measurement here
  Stopwatch foo;
  foo.start();
  for ( int i = 0; i < samples; ++i )
  {
    MPI_Alltoallv( &test_send_buffer[ 0 ],
      &n_nodes[ 0 ],
      &displacements[ 0 ],
      MPI_UNSIGNED,
      &test_recv_buffer[ 0 ],
      &n_nodes[ 0 ],
      &displacements[ 0 ],
      MPI_UNSIGNED,
      comm );
  }
  // finish time measurement here
  foo.stop();
  return foo.elapsed() / samples;
}

#else /* #ifdef HAVE_MPI */

/**
 * communicate (on-grid) if compiled without MPI
 */
void
nest::MPIManager::communicate( std::vector< unsigned int >& send_buffer,
  std::vector< unsigned int >& recv_buffer,
  std::vector< int >& displacements )
{
  displacements.resize( num_processes_, 0 );
  displacements[ 0 ] = 0;
  if ( static_cast< size_t >( recv_buffer_size_ ) < send_buffer.size() )
  {
    recv_buffer_size_ = send_buffer_size_ = send_buffer.size();
    recv_buffer.resize( recv_buffer_size_ );
  }
  recv_buffer.swap( send_buffer );
}

/**
 * communicate (off-grid) if compiled without MPI
 */
void
nest::MPIManager::communicate( std::vector< OffGridSpike >& send_buffer,
  std::vector< OffGridSpike >& recv_buffer,
  std::vector< int >& displacements )
{
  displacements.resize( num_processes_, 0 );
  displacements[ 0 ] = 0;
  if ( static_cast< size_t >( recv_buffer_size_ ) < send_buffer.size() )
  {
    recv_buffer_size_ = send_buffer_size_ = send_buffer.size();
    recv_buffer.resize( recv_buffer_size_ );
  }
  recv_buffer.swap( send_buffer );
}

void
nest::MPIManager::communicate( std::vector< double >& send_buffer,
  std::vector< double >& recv_buffer,
  std::vector< int >& displacements )
{
  displacements.resize( num_processes_, 0 );
  displacements[ 0 ] = 0;
  recv_buffer.swap( send_buffer );
}

void
nest::MPIManager::communicate( std::vector< unsigned long >& send_buffer,
  std::vector< unsigned long >& recv_buffer,
  std::vector< int >& displacements )
{
  displacements.resize( num_processes_, 0 );
  displacements[ 0 ] = 0;
  recv_buffer.swap( send_buffer );
}

void
nest::MPIManager::communicate( std::vector< int >& send_buffer,
  std::vector< int >& recv_buffer,
  std::vector< int >& displacements )
{
  displacements.resize( num_processes_, 0 );
  displacements[ 0 ] = 0;
  recv_buffer.swap( send_buffer );
}

void
nest::MPIManager::communicate( double send_val, std::vector< double >& recv_buffer )
{
  recv_buffer.resize( 1 );
  recv_buffer[ 0 ] = send_val;
}

void
nest::MPIManager::communicate( std::vector< long >&, std::vector< long >& )
{
}

void
nest::MPIManager::communicate_Allreduce_sum_in_place( double )
{
}

void
nest::MPIManager::communicate_Allreduce_sum_in_place( std::vector< double >& )
{
}

void
nest::MPIManager::communicate_Allreduce_sum_in_place( std::vector< int >& )
{
}

void
nest::MPIManager::communicate_Allreduce_sum( std::vector< double >& send_buffer, std::vector< double >& recv_buffer )
{
  recv_buffer.swap( send_buffer );
}

void
<<<<<<< HEAD
nest::MPIManager::communicate_Allreduce_max_in_place( std::vector< long >& )
{
  // Null operator for ranks == 1
  // Max already is the input
}

double
nest::MPIManager::min_cross_ranks( double value )
{
  return value;
}

double
nest::MPIManager::max_cross_ranks( double value )
{
  return value;
}

void
=======
>>>>>>> 1dbf6986
nest::MPIManager::communicate_recv_counts_secondary_events()
{
  // since we only have one process, the send count is equal to the recv count
  send_counts_secondary_events_in_int_per_rank_ = recv_counts_secondary_events_in_int_per_rank_;

  // since we only have one process, the send displacement is zero
  assert( send_displacements_secondary_events_in_int_per_rank_.size() == 1 );
  send_displacements_secondary_events_in_int_per_rank_[ 0 ] = 0;
}

#endif /* #ifdef HAVE_MPI */<|MERGE_RESOLUTION|>--- conflicted
+++ resolved
@@ -719,13 +719,6 @@
   MPI_Allreduce( &send_buffer[ 0 ], &recv_buffer[ 0 ], send_buffer.size(), MPI_Type< double >::type, MPI_SUM, comm );
 }
 
-void
-<<<<<<< HEAD
-nest::MPIManager::communicate_Allreduce_max_in_place( std::vector< long >& buffer )
-{
-  MPI_Allreduce( MPI_IN_PLACE, &buffer[ 0 ], 1, MPI_LONG, MPI_MAX, comm );
-}
-
 double
 nest::MPIManager::min_cross_ranks( double value )
 {
@@ -741,8 +734,6 @@
 }
 
 void
-=======
->>>>>>> 1dbf6986
 nest::MPIManager::communicate_Allgather( std::vector< long >& buffer )
 {
   // avoid aliasing, see http://www.mpi-forum.org/docs/mpi-11-html/node10.html
@@ -1096,14 +1087,6 @@
   recv_buffer.swap( send_buffer );
 }
 
-void
-<<<<<<< HEAD
-nest::MPIManager::communicate_Allreduce_max_in_place( std::vector< long >& )
-{
-  // Null operator for ranks == 1
-  // Max already is the input
-}
-
 double
 nest::MPIManager::min_cross_ranks( double value )
 {
@@ -1117,8 +1100,6 @@
 }
 
 void
-=======
->>>>>>> 1dbf6986
 nest::MPIManager::communicate_recv_counts_secondary_events()
 {
   // since we only have one process, the send count is equal to the recv count
