/*
 *  conn_builder.h
 *
 *  This file is part of NEST.
 *
 *  Copyright (C) 2004 The NEST Initiative
 *
 *  NEST is free software: you can redistribute it and/or modify
 *  it under the terms of the GNU General Public License as published by
 *  the Free Software Foundation, either version 2 of the License, or
 *  (at your option) any later version.
 *
 *  NEST is distributed in the hope that it will be useful,
 *  but WITHOUT ANY WARRANTY; without even the implied warranty of
 *  MERCHANTABILITY or FITNESS FOR A PARTICULAR PURPOSE.  See the
 *  GNU General Public License for more details.
 *
 *  You should have received a copy of the GNU General Public License
 *  along with NEST.  If not, see <http://www.gnu.org/licenses/>.
 *
 */

#ifndef CONN_BUILDER_H
#define CONN_BUILDER_H

/**
 * Class managing flexible connection creation.
 *
 * This is a very first draft, a very much stripped-down version of the
 * Topology connection_creator.
 *
 */

// C++ includes:
#include <map>
#include <vector>

<<<<<<< HEAD
// Includes from libnestutil:
#include "lockptr.h"
=======
// Includes from librandom:
#include "gslrandomgen.h"
>>>>>>> 7ce08627

// Includes from nestkernel:
#include "conn_parameter.h"
#include "node_collection.h"
#include "nest_time.h"
#include "parameter.h"

// Includes from sli:
#include "dictdatum.h"
#include "sliexceptions.h"

namespace nest
{
class Node;
class ConnParameter;
class SparseNodeArray;

/**
 * Abstract base class for ConnBuilders.
 *
 * The base class extracts and holds parameters and provides
 * the connect interface. Derived classes implement the connect
 * method.
 *
 * @note Naming classes *Builder to avoid name confusion with Connector classes.
 */

class ConnBuilder
{
public:
  /**
   * Connect sources to targets according to specifications in dictionary.
   *
   * To create a connection, call
   *
   *   cb.connect();
   *
   * where conn_spec_dict speficies connection type and its parameters.
   */
  virtual void connect();
  virtual void disconnect();

  //! parameters: sources, targets, specifications
  ConnBuilder( NodeCollectionPTR, NodeCollectionPTR, const DictionaryDatum&, const DictionaryDatum& );
  virtual ~ConnBuilder();

  index
  get_synapse_model() const
  {
    return synapse_model_id_;
  }

  bool
  get_default_delay() const
  {
    return default_delay_;
  }

  void set_pre_synaptic_element_name( const std::string& name );
  void set_post_synaptic_element_name( const std::string& name );

  bool all_parameters_scalar_() const;

  bool change_connected_synaptic_elements( index, index, const int, int );

  virtual bool
  supports_symmetric() const
  {
    return false;
  }

  virtual bool
  is_symmetric() const
  {
    return false;
  }

  //! Return true if rule is applicable only to nodes with proxies
  virtual bool
  requires_proxies() const
  {
    return true;
  }

protected:
  //! Implements the actual connection algorithm
  virtual void connect_() = 0;
  virtual void
  sp_connect_()
  {
    throw NotImplemented( "This connection rule is not implemented for structural plasticity" );
  }
  virtual void
  disconnect_()
  {
    throw NotImplemented( "This disconnection rule is not implemented" );
  }
  virtual void
  sp_disconnect_()
  {
    throw NotImplemented( "This connection rule is not implemented for structural plasticity" );
  }

  //! Create connection between given nodes, fill parameter values
  void single_connect_( index, Node&, thread, librandom::RngPtr& );
  void single_disconnect_( index, Node&, thread );

  /**
   * Moves pointer in parameter array.
   *
   * Calls value-function of all parameters being instantiations of
   * ArrayDoubleParameter or ArrayIntegerParameter, thus moving the pointer
   * to the next parameter value. The function is called when the target
   * node is not located on the current thread or MPI-process and read of an
   * array.
   */
  void skip_conn_parameter_( thread, size_t n_skip = 1 );

  /**
   * Returns true if conventional looping over targets is indicated.
   *
   * Conventional looping over targets must be used if
   * - any connection parameter requires skipping
   * - targets are not given as a simple range (lookup otherwise too slow)
   *
   * Conventional looping should be used if
   * - the number of targets is smaller than the number of local nodes
   *
   * For background, see Ippen et al (2017).
   *
   * @return true if conventional looping is to be used
   */
  bool loop_over_targets_() const;

  NodeCollectionPTR sources_;
  NodeCollectionPTR targets_;

  bool allow_autapses_;
  bool allow_multapses_;
  bool make_symmetric_;
  bool creates_symmetric_connections_;

  //! buffer for exceptions raised in threads
  std::vector< std::shared_ptr< WrappedThreadException > > exceptions_raised_;

  // Name of the pre synaptic and post synaptic elements for this connection
  // builder
  Name pre_synaptic_element_name_;
  Name post_synaptic_element_name_;

  bool use_pre_synaptic_element_;
  bool use_post_synaptic_element_;

  inline bool
  use_structural_plasticity_() const
  {
    return use_pre_synaptic_element_ and use_post_synaptic_element_;
  }

private:
  typedef std::map< Name, ConnParameter* > ConnParameterMap;

  index synapse_model_id_;

  //! indicate that weight and delay should not be set per synapse
  bool default_weight_and_delay_;

  //! indicate that weight should not be set per synapse
  bool default_weight_;

  //! indicate that delay should not be set per synapse
  bool default_delay_;

  // null-pointer indicates that default be used
  ConnParameter* weight_;
  ConnParameter* delay_;

  //! all other parameters, mapping name to value representation
  ConnParameterMap synapse_params_;

  //! dictionaries to pass to connect function, one per thread
  std::vector< DictionaryDatum > param_dicts_;

  //! empty dictionary to pass to connect function
  const static DictionaryDatum dummy_param_;

  /**
   * Collects all array paramters in a vector.
   *
   * If the inserted parameter is an array it will be added to a vector of
   * ConnParameters. This vector will be exploited in some connection
   * routines to ensuring thread-safety.
   */
  void register_parameters_requiring_skipping_( ConnParameter& param );

protected:
  //! pointers to connection parameters specified as arrays
  std::vector< ConnParameter* > parameters_requiring_skipping_;
};

class OneToOneBuilder : public ConnBuilder
{
public:
  OneToOneBuilder( NodeCollectionPTR sources,
    NodeCollectionPTR targets,
    const DictionaryDatum& conn_spec,
    const DictionaryDatum& syn_spec );

  bool
  supports_symmetric() const
  {
    return true;
  }

  bool
  requires_proxies() const
  {
    return false;
  }

protected:
  void connect_();
  void sp_connect_();
  void disconnect_();
  void sp_disconnect_();
};

class AllToAllBuilder : public ConnBuilder
{
public:
  AllToAllBuilder( NodeCollectionPTR sources,
    NodeCollectionPTR targets,
    const DictionaryDatum& conn_spec,
    const DictionaryDatum& syn_spec )
    : ConnBuilder( sources, targets, conn_spec, syn_spec )
  {
  }

  bool
  is_symmetric() const
  {
    return sources_ == targets_ and all_parameters_scalar_();
  }

  bool
  requires_proxies() const
  {
    return false;
  }

protected:
  void connect_();
  void sp_connect_();
  void disconnect_();
  void sp_disconnect_();

private:
  void inner_connect_( const int, librandom::RngPtr&, Node*, index, bool );
};


class FixedInDegreeBuilder : public ConnBuilder
{
public:
  FixedInDegreeBuilder( NodeCollectionPTR, NodeCollectionPTR, const DictionaryDatum&, const DictionaryDatum& );

protected:
  void connect_();

private:
  void inner_connect_( const int, librandom::RngPtr&, Node*, index, bool, long );
  ParameterDatum indegree_;
};

class FixedOutDegreeBuilder : public ConnBuilder
{
public:
  FixedOutDegreeBuilder( NodeCollectionPTR, NodeCollectionPTR, const DictionaryDatum&, const DictionaryDatum& );

protected:
  void connect_();

private:
  ParameterDatum outdegree_;
};

class FixedTotalNumberBuilder : public ConnBuilder
{
public:
  FixedTotalNumberBuilder( NodeCollectionPTR, NodeCollectionPTR, const DictionaryDatum&, const DictionaryDatum& );

protected:
  void connect_();

private:
  long N_;
};

class BernoulliBuilder : public ConnBuilder
{
public:
  BernoulliBuilder( NodeCollectionPTR, NodeCollectionPTR, const DictionaryDatum&, const DictionaryDatum& );

protected:
  void connect_();

private:
  void inner_connect_( const int, librandom::RngPtr&, Node*, index );
  ParameterDatum p_; //!< connection probability
};

class SymmetricBernoulliBuilder : public ConnBuilder
{
public:
  SymmetricBernoulliBuilder( NodeCollectionPTR, NodeCollectionPTR, const DictionaryDatum&, const DictionaryDatum& );

  bool
  supports_symmetric() const
  {
    return true;
  }

protected:
  void connect_();

private:
  double p_; //!< connection probability
};

class SPBuilder : public ConnBuilder
{
public:
  SPBuilder( NodeCollectionPTR sources,
    NodeCollectionPTR targets,
    const DictionaryDatum& conn_spec,
    const DictionaryDatum& syn_spec );

  std::string
  get_pre_synaptic_element_name() const
  {
    return pre_synaptic_element_name_.toString();
  }
  std::string
  get_post_synaptic_element_name() const
  {
    return post_synaptic_element_name_.toString();
  }

  /**
   * Writes the default delay of the connection model, if the
   * SPBuilder only uses the default delay. If not, the min/max_delay
   * has to be specified explicitly with the kernel status.
   */
  void update_delay( delay& d ) const;

  /**
   *  @note Only for internal use by SPManager.
   */
  void sp_connect( const std::vector< index >& sources, const std::vector< index >& targets );

protected:
  using ConnBuilder::connect_;
  void connect_();
  void connect_( NodeCollectionPTR sources, NodeCollectionPTR targets );

  /**
   * In charge of dynamically creating the new synapses
   * @param sources nodes from which synapses can be created
   * @param targets target nodes for the newly created synapses
   */
  void connect_( const std::vector< index >& sources, const std::vector< index >& targets );
};

inline void
ConnBuilder::register_parameters_requiring_skipping_( ConnParameter& param )
{
  if ( param.is_array() )
  {
    parameters_requiring_skipping_.push_back( &param );
  }
}

inline void
ConnBuilder::skip_conn_parameter_( thread target_thread, size_t n_skip )
{
  for ( std::vector< ConnParameter* >::iterator it = parameters_requiring_skipping_.begin();
        it != parameters_requiring_skipping_.end();
        ++it )
  {
    ( *it )->skip( target_thread, n_skip );
  }
}

} // namespace nest

#endif<|MERGE_RESOLUTION|>--- conflicted
+++ resolved
@@ -35,13 +35,8 @@
 #include <map>
 #include <vector>
 
-<<<<<<< HEAD
-// Includes from libnestutil:
-#include "lockptr.h"
-=======
 // Includes from librandom:
 #include "gslrandomgen.h"
->>>>>>> 7ce08627
 
 // Includes from nestkernel:
 #include "conn_parameter.h"
